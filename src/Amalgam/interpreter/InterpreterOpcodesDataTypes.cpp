//project headers:
#include "Interpreter.h"

#include "AssetManager.h"
#include "Cryptography.h"
#include "DateTimeFormat.h"
#include "EvaluableNodeTreeManipulation.h"
#include "EntityWriteListener.h"
#include "FileSupportJSON.h"
#include "FileSupportYAML.h"
#include "PlatformSpecific.h"

//system headers:
#include <regex>
#include <utility>

EvaluableNodeReference Interpreter::InterpretNode_ENT_NULL(EvaluableNode *en, EvaluableNodeRequestedValueTypes immediate_result)
{
	return EvaluableNodeReference::Null();
}

EvaluableNodeReference Interpreter::InterpretNode_ENT_LIST_and_UNORDERED_LIST(EvaluableNode *en, EvaluableNodeRequestedValueTypes immediate_result)
{
	//if idempotent, can just return a copy without any metadata
	if(en->GetIsIdempotent())
		return evaluableNodeManager->DeepAllocCopy(en, EvaluableNodeManager::ENMM_REMOVE_ALL);

	EvaluableNodeReference new_list(evaluableNodeManager->AllocNode(en->GetType()), true);

	auto &ocn = en->GetOrderedChildNodesReference();
	size_t num_nodes = ocn.size();
	if(num_nodes > 0)
	{
		auto &new_list_ocn = new_list->GetOrderedChildNodesReference();
		new_list_ocn.resize(num_nodes);

	#ifdef MULTITHREAD_SUPPORT
		if(en->GetConcurrency() && num_nodes > 1)
		{
			auto enqueue_task_lock = Concurrency::threadPool.AcquireTaskLock();
			if(Concurrency::threadPool.AreThreadsAvailable())
			{
				auto node_stack = CreateOpcodeStackStateSaver(new_list);
				//set as needing cycle check; concurrency_manager will clear it if it is not needed when finished
				new_list->SetNeedCycleCheck(true);

				ConcurrencyManager concurrency_manager(this, num_nodes, enqueue_task_lock);

				//kick off interpreters
				for(size_t node_index = 0; node_index < num_nodes; node_index++)
					concurrency_manager.EnqueueTaskWithConstructionStack<EvaluableNode *>(ocn[node_index], en,
						new_list, EvaluableNodeImmediateValueWithType(static_cast<double>(node_index)), nullptr,
						new_list_ocn[node_index]);

				concurrency_manager.EndConcurrency();

				concurrency_manager.UpdateResultEvaluableNodePropertiesBasedOnNewChildNodes(new_list);
				return new_list;
			}
		}
	#endif

		//construction stack has a reference, so no KeepNodeReference isn't needed for anything referenced
		PushNewConstructionContext(en, new_list, EvaluableNodeImmediateValueWithType(0.0), nullptr);

		for(size_t i = 0; i < ocn.size(); i++)
		{
			SetTopCurrentIndexInConstructionStack(static_cast<double>(i));

			auto value = InterpretNode(ocn[i]);
			//add it to the list
			new_list_ocn[i] = value;
			new_list.UpdatePropertiesBasedOnAttachedNode(value);
		}

		if(PopConstructionContextAndGetExecutionSideEffectFlag())
		{
			new_list.unique = false;
			new_list.uniqueUnreferencedTopNode = false;
		}
	}

	return new_list;
}

EvaluableNodeReference Interpreter::InterpretNode_ENT_ASSOC(EvaluableNode *en, EvaluableNodeRequestedValueTypes immediate_result)
{
	//if idempotent, can just return a copy without any metadata
	if(en->GetIsIdempotent())
		return evaluableNodeManager->DeepAllocCopy(en, EvaluableNodeManager::ENMM_REMOVE_ALL);

	//create a new assoc from the previous
	EvaluableNodeReference new_assoc(evaluableNodeManager->AllocNode(en, EvaluableNodeManager::ENMM_REMOVE_ALL), true);

	//copy of the original evaluable node's mcn
	auto &new_mcn = new_assoc->GetMappedChildNodesReference();
	size_t num_nodes = new_mcn.size();

	if(num_nodes > 0)
	{

	#ifdef MULTITHREAD_SUPPORT
		if(en->GetConcurrency() && num_nodes > 1)
		{
			auto enqueue_task_lock = Concurrency::threadPool.AcquireTaskLock();
			if(Concurrency::threadPool.AreThreadsAvailable())
			{
				auto node_stack = CreateOpcodeStackStateSaver(new_assoc);
				//set as needing cycle check; concurrency_manager will clear it if it is not needed when finished
				new_assoc->SetNeedCycleCheck(true);

				ConcurrencyManager concurrency_manager(this, num_nodes, enqueue_task_lock);

				//kick off interpreters
				for(auto &[cn_id, cn] : new_mcn)
					concurrency_manager.EnqueueTaskWithConstructionStack<EvaluableNode *>(cn,
						en, new_assoc, EvaluableNodeImmediateValueWithType(cn_id), nullptr, cn);

				concurrency_manager.EndConcurrency();

				concurrency_manager.UpdateResultEvaluableNodePropertiesBasedOnNewChildNodes(new_assoc);
				return new_assoc;
			}
		}
	#endif

		//construction stack has a reference, so no KeepNodeReference isn't needed for anything referenced
		PushNewConstructionContext(en, new_assoc, EvaluableNodeImmediateValueWithType(StringInternPool::NOT_A_STRING_ID), nullptr);

		for(auto &[cn_id, cn] : new_mcn)
		{
			SetTopCurrentIndexInConstructionStack(cn_id);

			//compute the value
			EvaluableNodeReference element_result = InterpretNode(cn);

			cn = element_result;
			new_assoc.UpdatePropertiesBasedOnAttachedNode(element_result);
		}

		if(PopConstructionContextAndGetExecutionSideEffectFlag())
		{
			new_assoc.unique = false;
			new_assoc.uniqueUnreferencedTopNode = false;
		}
	}

	return new_assoc;
}

EvaluableNodeReference Interpreter::InterpretNode_ENT_BOOL(EvaluableNode *en, EvaluableNodeRequestedValueTypes immediate_result)
{
	bool value = en->GetBoolValueReference();
	return AllocReturn(value, immediate_result);
}

EvaluableNodeReference Interpreter::InterpretNode_ENT_NUMBER(EvaluableNode *en, EvaluableNodeRequestedValueTypes immediate_result)
{
	double value = en->GetNumberValueReference();
	return AllocReturn(value, immediate_result);
}

EvaluableNodeReference Interpreter::InterpretNode_ENT_STRING(EvaluableNode *en, EvaluableNodeRequestedValueTypes immediate_result)
{
	StringInternPool::StringID value = en->GetStringIDReference();
	return AllocReturn(value, immediate_result);
}

EvaluableNodeReference Interpreter::InterpretNode_ENT_SYMBOL(EvaluableNode *en, EvaluableNodeRequestedValueTypes immediate_result)
{
	StringInternPool::StringID sid = en->GetStringIDReference();
	if(sid == StringInternPool::NOT_A_STRING_ID)
		return EvaluableNodeReference::Null();

	//when retrieving symbol, only need to retain the node if it's not an immediate type
	bool retain_node = !immediate_result.AnyImmediateType();
	auto [symbol_value, found] = GetScopeStackSymbol(sid, retain_node);
	if(found)
		return EvaluableNodeReference::CoerceNonUniqueEvaluableNodeToImmediateIfPossible(symbol_value, immediate_result);

	//if didn't find it in the stack, try it in the labels
	//don't need to lock the entity since it's already executing on it
	if(curEntity != nullptr)
	{
<<<<<<< HEAD
		auto [label_value, label_found] = curEntity->GetValueAtLabel(sid, nullptr, true, true);
=======
		auto [label_value, label_found] = cur_entity_ref->GetValueAtLabel(sid, nullptr, true, immediate_result, true);
>>>>>>> 8552a3aa
		if(label_found)
			return label_value;
	}

	EmitOrLogUndefinedVariableWarningIfNeeded(sid, en);

	return EvaluableNodeReference::Null();
}

void Interpreter::EmitOrLogUndefinedVariableWarningIfNeeded(StringInternPool::StringID not_found_variable_sid, EvaluableNode *en)
{
	std::string warning = "";

	warning.append("Warning: undefined symbol " + not_found_variable_sid->string);

	if(asset_manager.debugSources && en->HasComments())
	{
		std::string comment_string = en->GetCommentsString();
		size_t newline_index = comment_string.find("\n");

		std::string comment_string_first_line;

		if(newline_index != std::string::npos)
			comment_string_first_line = comment_string.substr(0, newline_index + 1);
		else
			comment_string_first_line = comment_string;

		warning.append(" at " + comment_string_first_line);
	}

	if(interpreterConstraints != nullptr)
	{
		if(interpreterConstraints->collectWarnings)
			interpreterConstraints->AddWarning(std::move(warning));
	}
	else if(asset_manager.warnOnUndefined)
	{
		EntityPermissions entity_permissions = asset_manager.GetEntityPermissions(curEntity);
		if(entity_permissions.HasPermission(EntityPermissions::Permission::STD_OUT_AND_STD_ERR))
			std::cerr << warning << std::endl;
	}
}

EvaluableNodeReference Interpreter::InterpretNode_ENT_GET_TYPE(EvaluableNode *en, EvaluableNodeRequestedValueTypes immediate_result)
{
	auto &ocn = en->GetOrderedChildNodesReference();
	if(ocn.size() == 0)
		return EvaluableNodeReference::Null();

	auto cur = InterpretNodeForImmediateUse(ocn[0]);
	EvaluableNodeType type = ENT_NULL;
	if(cur != nullptr)
		type = cur->GetType();
	evaluableNodeManager->FreeNodeTreeIfPossible(cur);

	return EvaluableNodeReference(evaluableNodeManager->AllocNode(type), true);
}

EvaluableNodeReference Interpreter::InterpretNode_ENT_GET_TYPE_STRING(EvaluableNode *en, EvaluableNodeRequestedValueTypes immediate_result)
{
	auto &ocn = en->GetOrderedChildNodesReference();
	if(ocn.size() == 0)
		return EvaluableNodeReference::Null();

	auto cur = InterpretNodeForImmediateUse(ocn[0]);
	EvaluableNodeType type = ENT_NULL;
	if(cur != nullptr)
		type = cur->GetType();
	evaluableNodeManager->FreeNodeTreeIfPossible(cur);

	std::string type_string = GetStringFromEvaluableNodeType(type, true);
	return AllocReturn(type_string, immediate_result);
}

EvaluableNodeReference Interpreter::InterpretNode_ENT_SET_TYPE(EvaluableNode *en, EvaluableNodeRequestedValueTypes immediate_result)
{
	auto &ocn = en->GetOrderedChildNodesReference();
	if(ocn.size() < 2)
		return EvaluableNodeReference::Null();

	//get the target
	auto source = InterpretNode(ocn[0]);
	if(source == nullptr)
		source = EvaluableNodeReference(evaluableNodeManager->AllocNode(ENT_NULL), true);

	evaluableNodeManager->EnsureNodeIsModifiable(source);

	auto node_stack = CreateOpcodeStackStateSaver(source);

	//get the type to set
	EvaluableNodeType new_type = ENT_NULL;
	auto type_node = InterpretNodeForImmediateUse(ocn[1]);
	if(type_node != nullptr)
	{
		if(type_node->GetType() == ENT_STRING)
		{
			StringInternPool::StringID sid = type_node->GetStringID();
			new_type = GetEvaluableNodeTypeFromStringId(sid);
		}
		else
			new_type = type_node->GetType();
	}
	evaluableNodeManager->FreeNodeTreeIfPossible(type_node);

	if(new_type == ENT_NOT_A_BUILT_IN_TYPE)
		new_type = ENT_NULL;

	source->SetType(new_type, evaluableNodeManager, true);

	return source;
}

//reinterprets a char value to DestinationType
template<typename DestinationType, typename SourceType = uint8_t>
constexpr DestinationType ExpandCharStorage(char &value)
{
	return static_cast<DestinationType>(reinterpret_cast<SourceType &>(value));
}

EvaluableNodeReference Interpreter::InterpretNode_ENT_FORMAT(EvaluableNode *en, EvaluableNodeRequestedValueTypes immediate_result)
{
	auto &ocn = en->GetOrderedChildNodesReference();
	if(ocn.size() < 3)
		return EvaluableNodeReference::Null();

	StringRef from_type, to_type;
	from_type.SetIDWithReferenceHandoff(InterpretNodeIntoStringIDValueWithReference(ocn[1]));
	to_type.SetIDWithReferenceHandoff(InterpretNodeIntoStringIDValueWithReference(ocn[2]));

	auto node_stack = CreateOpcodeStackStateSaver();
	bool node_stack_needs_popping = false;

	EvaluableNodeReference from_params = EvaluableNodeReference::Null();
	if(ocn.size() > 3)
	{
		from_params = InterpretNodeForImmediateUse(ocn[3]);
		node_stack.PushEvaluableNode(from_params);
		node_stack_needs_popping = true;
	}

	bool use_code = false;
	EvaluableNodeReference code_value = EvaluableNodeReference::Null();

	bool use_number = false;
	double number_value = 0;

	bool use_uint_number = false;
	uint64_t uint_number_value = 0;

	bool use_int_number = false;
	int64_t int_number_value = 0;

	bool use_string = false;
	std::string string_value = "";
	bool valid_string_value = true;

	const std::string date_string("date:");
	const std::string time_string("time:");

	//TODO: when moving to C++20, can change to use std::endian::native
	static bool big_endian = (*reinterpret_cast<char *>(new int32_t(0x12345678)) == 0x12);

	if(from_type == GetStringIdFromNodeType(ENT_NUMBER))
	{
		use_number = true;
		number_value = InterpretNodeIntoNumberValue(ocn[0]);
	}
	else if(from_type == GetStringIdFromBuiltInStringId(ENBISI_code))
	{
		use_code = true;
		code_value = InterpretNodeForImmediateUse(ocn[0]);
	}
	else //base on string type
	{
		string_value = InterpretNodeIntoStringValueEmptyNull(ocn[0]);

		if(from_type == GetStringIdFromNodeType(ENT_STRING))
		{
			use_string = true;
		}
		else if(from_type == GetStringIdFromBuiltInStringId(ENBISI_base16))
		{
			use_string = true;
			string_value = StringManipulation::Base16ToBinaryString(string_value);
		}
		else if(from_type == GetStringIdFromBuiltInStringId(ENBISI_base64))
		{
			use_string = true;
			string_value = StringManipulation::Base64ToBinaryString(string_value);
		}
		else if(from_type == GetStringIdFromBuiltInStringId(ENBISI_uint8)
			|| from_type == GetStringIdFromBuiltInStringId(ENBISI_gt_uint8)
			|| from_type == GetStringIdFromBuiltInStringId(ENBISI_lt_uint8))
		{
			use_uint_number = true;
			uint_number_value = reinterpret_cast<uint8_t &>(string_value[0]);
		}
		else if(from_type == GetStringIdFromBuiltInStringId(ENBISI_int8)
			|| from_type == GetStringIdFromBuiltInStringId(ENBISI_gt_int8)
			|| from_type == GetStringIdFromBuiltInStringId(ENBISI_lt_int8))
		{
			use_int_number = true;
			int_number_value = ExpandCharStorage<int64_t, int8_t>(string_value[0]);
		}
		else if(from_type == GetStringIdFromBuiltInStringId(ENBISI_lt_uint16)
			|| (!big_endian && from_type == GetStringIdFromBuiltInStringId(ENBISI_uint16)))
		{
			use_uint_number = true;
			if(string_value.size() >= 2)
				uint_number_value = ExpandCharStorage<uint64_t>(string_value[0]) | (ExpandCharStorage<uint64_t>(string_value[1]) << 8);
		}
		else if(from_type == GetStringIdFromBuiltInStringId(ENBISI_gt_uint16)
			|| (big_endian && from_type == GetStringIdFromBuiltInStringId(ENBISI_uint16)))
		{
			use_uint_number = true;
			if(string_value.size() >= 2)
				uint_number_value = ExpandCharStorage<uint64_t>(string_value[1]) | (ExpandCharStorage<uint64_t>(string_value[1]) << 8);
		}
		else if(from_type == GetStringIdFromBuiltInStringId(ENBISI_lt_int16)
			|| (!big_endian && from_type == GetStringIdFromBuiltInStringId(ENBISI_int16)))
		{
			use_int_number = true;
			if(string_value.size() >= 2) //sign extend the most significant byte
				int_number_value = ExpandCharStorage<int64_t>(string_value[0]) | (ExpandCharStorage<int64_t, int8_t>(string_value[1]) << 8);
		}
		else if(from_type == GetStringIdFromBuiltInStringId(ENBISI_gt_int16)
			|| (big_endian && from_type == GetStringIdFromBuiltInStringId(ENBISI_int16)))
		{
			use_int_number = true;
			if(string_value.size() >= 2) //sign extend the most significant byte
				int_number_value = ExpandCharStorage<int64_t>(string_value[1]) | (ExpandCharStorage<int64_t, int8_t>(string_value[0]) << 8);
		}
		else if(from_type == GetStringIdFromBuiltInStringId(ENBISI_lt_uint32)
			|| (!big_endian && from_type == GetStringIdFromBuiltInStringId(ENBISI_uint32)))
		{
			use_uint_number = true;
			if(string_value.size() >= 4)
				uint_number_value = ExpandCharStorage<uint64_t>(string_value[0]) | (ExpandCharStorage<uint64_t>(string_value[1]) << 8)
					| (ExpandCharStorage<uint64_t>(string_value[2]) << 16) | (ExpandCharStorage<uint64_t>(string_value[3]) << 24);
		}
		else if(from_type == GetStringIdFromBuiltInStringId(ENBISI_gt_uint32)
			|| (big_endian && from_type == GetStringIdFromBuiltInStringId(ENBISI_uint32)))
		{
			use_uint_number = true;
			if(string_value.size() >= 4)
				uint_number_value = ExpandCharStorage<uint64_t>(string_value[3]) | (ExpandCharStorage<uint64_t>(string_value[2]) << 8)
					| (ExpandCharStorage<uint64_t>(string_value[1]) << 16) | (ExpandCharStorage<uint64_t>(string_value[0]) << 24);
		}
		else if(from_type == GetStringIdFromBuiltInStringId(ENBISI_lt_int32)
			|| (!big_endian && from_type == GetStringIdFromBuiltInStringId(ENBISI_int32)))
		{
			use_int_number = true;
			if(string_value.size() >= 4) //sign extend the most significant byte
				int_number_value = ExpandCharStorage<int64_t>(string_value[0]) | (ExpandCharStorage<int64_t>(string_value[1]) << 8)
				| (ExpandCharStorage<int64_t>(string_value[2]) << 16) | (ExpandCharStorage<int64_t, int8_t>(string_value[3]) << 24);
		}
		else if(from_type == GetStringIdFromBuiltInStringId(ENBISI_gt_int32)
			|| (big_endian && from_type == GetStringIdFromBuiltInStringId(ENBISI_int32)))
		{
			use_int_number = true;
			if(string_value.size() >= 4) //sign extend the most significant byte
				int_number_value = ExpandCharStorage<int64_t>(string_value[3]) | (ExpandCharStorage<int64_t>(string_value[2]) << 8)
					| (ExpandCharStorage<int64_t>(string_value[1]) << 16) | (ExpandCharStorage<int64_t, int8_t>(string_value[0]) << 24);
		}
		else if(from_type == GetStringIdFromBuiltInStringId(ENBISI_lt_uint64)
			|| (!big_endian && from_type == GetStringIdFromBuiltInStringId(ENBISI_uint64)))
		{
			use_uint_number = true;
			if(string_value.size() >= 8)
				uint_number_value =
					ExpandCharStorage<uint64_t>(string_value[0]) | (ExpandCharStorage<uint64_t>(string_value[1]) << 8)
					| (ExpandCharStorage<uint64_t>(string_value[2]) << 16) | (ExpandCharStorage<uint64_t>(string_value[3]) << 24)
					| (ExpandCharStorage<uint64_t>(string_value[4]) << 32) | (ExpandCharStorage<uint64_t>(string_value[5]) << 40)
					| (ExpandCharStorage<uint64_t>(string_value[6]) << 48) | (ExpandCharStorage<uint64_t>(string_value[7]) << 56);
		}
		else if(from_type == GetStringIdFromBuiltInStringId(ENBISI_gt_uint64)
			|| (big_endian && from_type == GetStringIdFromBuiltInStringId(ENBISI_uint64)))
		{
			use_uint_number = true;
			if(string_value.size() >= 8)
				uint_number_value =
					ExpandCharStorage<uint64_t>(string_value[7]) | (ExpandCharStorage<uint64_t>(string_value[6]) << 8)
					| (ExpandCharStorage<uint64_t>(string_value[5]) << 16) | (ExpandCharStorage<uint64_t>(string_value[4]) << 24)
					| (ExpandCharStorage<uint64_t>(string_value[3]) << 32) | (ExpandCharStorage<uint64_t>(string_value[2]) << 40)
					| (ExpandCharStorage<uint64_t>(string_value[1]) << 48) | (ExpandCharStorage<uint64_t>(string_value[0]) << 56);
		}
		else if(from_type == GetStringIdFromBuiltInStringId(ENBISI_lt_int64)
			|| (!big_endian && from_type == GetStringIdFromBuiltInStringId(ENBISI_int64)))
		{
			use_int_number = true;
			if(string_value.size() >= 8)
			{
				uint_number_value =
					ExpandCharStorage<int64_t>(string_value[0]) | (ExpandCharStorage<int64_t>(string_value[1]) << 8)
						| (ExpandCharStorage<int64_t>(string_value[2]) << 16) | (ExpandCharStorage<int64_t>(string_value[3]) << 24)
						| (ExpandCharStorage<int64_t>(string_value[4]) << 32) | (ExpandCharStorage<int64_t>(string_value[5]) << 40)
						| (ExpandCharStorage<int64_t>(string_value[6]) << 48) | (ExpandCharStorage<int64_t>(string_value[7]) << 56);
				int_number_value = reinterpret_cast<int64_t &>(uint_number_value);
			}
		}
		else if(from_type == GetStringIdFromBuiltInStringId(ENBISI_gt_int64)
			|| (big_endian && from_type == GetStringIdFromBuiltInStringId(ENBISI_int64)))
		{
			use_int_number = true;
			if(string_value.size() >= 8)
			{
				uint_number_value =
					ExpandCharStorage<int64_t>(string_value[7]) | (ExpandCharStorage<int64_t>(string_value[6]) << 8)
						| (ExpandCharStorage<int64_t>(string_value[5]) << 16) | (ExpandCharStorage<int64_t>(string_value[4]) << 24)
						| (ExpandCharStorage<int64_t>(string_value[3]) << 32) | (ExpandCharStorage<int64_t>(string_value[2]) << 40)
						| (ExpandCharStorage<int64_t>(string_value[1]) << 48) | (ExpandCharStorage<int64_t>(string_value[0]) << 56);
				int_number_value = reinterpret_cast<int64_t &>(uint_number_value);
			}
		}
		else if(from_type == GetStringIdFromBuiltInStringId(ENBISI_lt_float32)
			|| (!big_endian && from_type == GetStringIdFromBuiltInStringId(ENBISI_float32)))
		{
			use_number = true;
			if(string_value.size() >= 4)
			{
				uint32_t temp =
					ExpandCharStorage<uint32_t>(string_value[0]) | (ExpandCharStorage<uint32_t>(string_value[1]) << 8)
					| (ExpandCharStorage<uint32_t>(string_value[2]) << 16) | (ExpandCharStorage<uint32_t>(string_value[3]) << 24);
				number_value = reinterpret_cast<float &>(temp);
			}
		}
		else if(from_type == GetStringIdFromBuiltInStringId(ENBISI_gt_float32)
			|| (big_endian && from_type == GetStringIdFromBuiltInStringId(ENBISI_float32)))
		{
			use_number = true;
			if(string_value.size() >= 4)
			{
				uint32_t temp =
					ExpandCharStorage<uint32_t>(string_value[3]) | (ExpandCharStorage<uint32_t>(string_value[2]) << 8)
					| (ExpandCharStorage<uint32_t>(string_value[1]) << 16) | (ExpandCharStorage<uint32_t>(string_value[0]) << 24);
				number_value = reinterpret_cast<float &>(temp);
			}
		}
		else if(from_type == GetStringIdFromBuiltInStringId(ENBISI_lt_float64)
			|| (!big_endian && from_type == GetStringIdFromBuiltInStringId(ENBISI_float64)))
		{
			use_number = true;
			if(string_value.size() >= 8)
			{
				uint_number_value =
					ExpandCharStorage<uint64_t>(string_value[0]) | (ExpandCharStorage<uint64_t>(string_value[1]) << 8)
						| (ExpandCharStorage<uint64_t>(string_value[2]) << 16) | (ExpandCharStorage<uint64_t>(string_value[3]) << 24)
						| (ExpandCharStorage<uint64_t>(string_value[4]) << 32) | (ExpandCharStorage<uint64_t>(string_value[5]) << 40)
						| (ExpandCharStorage<uint64_t>(string_value[6]) << 48) | (ExpandCharStorage<uint64_t>(string_value[7]) << 56);
				number_value = reinterpret_cast<double &>(uint_number_value);
			}
		}
		else if(from_type == GetStringIdFromBuiltInStringId(ENBISI_gt_float64)
			|| (big_endian && from_type == GetStringIdFromBuiltInStringId(ENBISI_float64)))
		{
			use_number = true;
			if(string_value.size() >= 8)
			{
				uint_number_value =
					ExpandCharStorage<uint64_t>(string_value[7]) | (ExpandCharStorage<uint64_t>(string_value[6]) << 8)
						| (ExpandCharStorage<uint64_t>(string_value[5]) << 16) | (ExpandCharStorage<uint64_t>(string_value[4]) << 24)
						| (ExpandCharStorage<uint64_t>(string_value[3]) << 32) | (ExpandCharStorage<uint64_t>(string_value[2]) << 40)
						| (ExpandCharStorage<uint64_t>(string_value[1]) << 48) | (ExpandCharStorage<uint64_t>(string_value[0]) << 56);
				number_value = reinterpret_cast<double &>(uint_number_value);
			}
		}
		else if(from_type == GetStringIdFromBuiltInStringId(ENBISI_json))
		{
			use_code = true;
			code_value = EvaluableNodeReference(EvaluableNodeJSONTranslation::JsonToEvaluableNode(evaluableNodeManager, string_value), true);
		}
		else if(from_type == GetStringIdFromBuiltInStringId(ENBISI_yaml))
		{
			use_code = true;
			code_value = EvaluableNodeReference(EvaluableNodeYAMLTranslation::YamlToEvaluableNode(evaluableNodeManager, string_value), true);
		}
		else //need to parse the string
		{
			auto &from_type_str = string_intern_pool.GetStringFromID(from_type);

			//see if it starts with the date or time string
			if(from_type_str.compare(0, date_string.size(), date_string) == 0)
			{
				std::string locale;
				std::string timezone;
				if(EvaluableNode::IsAssociativeArray(from_params))
				{
					auto &mcn = from_params->GetMappedChildNodesReference();
					EvaluableNode::GetValueFromMappedChildNodesReference(mcn, ENBISI_locale, locale);
					EvaluableNode::GetValueFromMappedChildNodesReference(mcn, ENBISI_time_zone, timezone);
				}

				use_number = true;
				number_value = GetNumSecondsSinceEpochFromDateTimeString(string_value, from_type_str.c_str() + date_string.size(), locale, timezone);
			}
			else if(from_type_str.compare(0, time_string.size(), time_string) == 0)
			{
				std::string locale;
				if(EvaluableNode::IsAssociativeArray(from_params))
				{
					auto &mcn = from_params->GetMappedChildNodesReference();
					EvaluableNode::GetValueFromMappedChildNodesReference(mcn, ENBISI_locale, locale);
				}

				use_number = true;
				number_value = GetNumSecondsSinceMidnight(string_value, from_type_str.c_str() + time_string.size(), locale);

			}
		}
	}

	//have everything from from_type, so no longer need the reference
	if(node_stack_needs_popping)
		node_stack.PopEvaluableNode();
	evaluableNodeManager->FreeNodeTreeIfPossible(from_params);

	EvaluableNodeReference to_params = EvaluableNodeReference::Null();
	if(ocn.size() > 4)
		to_params = InterpretNodeForImmediateUse(ocn[4]);

	//convert
	if(to_type == GetStringIdFromNodeType(ENT_NUMBER))
	{
		//don't need to do anything if use_number
		if(use_uint_number)
			number_value = static_cast<double>(uint_number_value);
		else if(use_int_number)
			number_value = static_cast<double>(int_number_value);
		else if(use_string)
		{
			auto [converted_value, success] = Platform_StringToNumber(string_value);
			if(success)
				number_value = converted_value;
		}
		else if(use_code)
			number_value = EvaluableNode::ToNumber(code_value);

		evaluableNodeManager->FreeNodeTreeIfPossible(to_params);
		evaluableNodeManager->FreeNodeTreeIfPossible(code_value);
		return AllocReturn(number_value, immediate_result);
	}
	else if(to_type == GetStringIdFromBuiltInStringId(ENBISI_code))
	{
		evaluableNodeManager->FreeNodeTreeIfPossible(to_params);
		return code_value;
	}
	else if(to_type == GetStringIdFromNodeType(ENT_STRING))
	{
		//don't need to do anything if use_string
		if(use_number)
			string_value = EvaluableNode::NumberToString(number_value);
		else if(use_uint_number)
			string_value = EvaluableNode::NumberToString(static_cast<size_t>(uint_number_value));
		else if(use_int_number)
			string_value = EvaluableNode::NumberToString(static_cast<double>(int_number_value));
		else if(use_code)
		{
			bool sort_keys = false;
			if(EvaluableNode::IsAssociativeArray(to_params))
			{
				auto &mcn = to_params->GetMappedChildNodesReference();
				EvaluableNode::GetValueFromMappedChildNodesReference(mcn, ENBISI_sort_keys, sort_keys);
			}

			string_value = Parser::Unparse(code_value, false, false, sort_keys);
		}
	}
	else if(to_type == GetStringIdFromBuiltInStringId(ENBISI_base16) || to_type == GetStringIdFromBuiltInStringId(ENBISI_base64))
	{
		if(use_number)
		{
			string_value = StringManipulation::To8ByteStringLittleEndian(number_value);
		}
		else if(use_int_number)
		{
			if(int_number_value >= std::numeric_limits<int8_t>::min()
					&& int_number_value <= std::numeric_limits<int8_t>::max())
				string_value = StringManipulation::To1ByteString(static_cast<int8_t>(int_number_value));
			else if(int_number_value >= std::numeric_limits<int16_t>::min()
					&& int_number_value <= std::numeric_limits<int16_t>::max())
				string_value = StringManipulation::To2ByteStringLittleEndian(static_cast<int16_t>(int_number_value));
			else if(int_number_value >= std::numeric_limits<int32_t>::min()
					&& int_number_value <= std::numeric_limits<int32_t>::max())
				string_value = StringManipulation::To4ByteStringLittleEndian(static_cast<int32_t>(int_number_value));
			else
				string_value = StringManipulation::To8ByteStringLittleEndian(static_cast<int64_t>(int_number_value));
		}
		else if(use_uint_number)
		{
			if(uint_number_value <= std::numeric_limits<uint8_t>::max())
				string_value = StringManipulation::To1ByteString(static_cast<uint8_t>(uint_number_value));
			else if(uint_number_value <= std::numeric_limits<uint16_t>::max())
				string_value = StringManipulation::To2ByteStringLittleEndian(static_cast<uint16_t>(uint_number_value));
			else if(uint_number_value <= std::numeric_limits<uint32_t>::max())
				string_value = StringManipulation::To4ByteStringLittleEndian(static_cast<uint32_t>(uint_number_value));
			else
				string_value = StringManipulation::To8ByteStringLittleEndian(static_cast<uint64_t>(uint_number_value));
		}
		//else use_string or use_code

		//if using code, just reuse string value
		if(use_code)
			string_value = Parser::Unparse(code_value, false, false, true);

		if(to_type == GetStringIdFromBuiltInStringId(ENBISI_base16))
			string_value = StringManipulation::BinaryStringToBase16(string_value);
		else //Base64
			string_value = StringManipulation::BinaryStringToBase64(string_value);
	}
	else if(to_type == GetStringIdFromBuiltInStringId(ENBISI_uint8)
		|| to_type == GetStringIdFromBuiltInStringId(ENBISI_gt_uint8)
		|| to_type == GetStringIdFromBuiltInStringId(ENBISI_lt_uint8))
	{
		if(use_number)				string_value = StringManipulation::To1ByteString(static_cast<uint8_t>(number_value));
		else if(use_uint_number)	string_value = StringManipulation::To1ByteString(static_cast<uint8_t>(uint_number_value));
		else if(use_int_number)		string_value = StringManipulation::To1ByteString(static_cast<uint8_t>(int_number_value));
		else if(use_code)			string_value = StringManipulation::To1ByteString(static_cast<uint8_t>(EvaluableNode::ToNumber(code_value)));
	}
	else if(to_type == GetStringIdFromBuiltInStringId(ENBISI_int8)
		|| to_type == GetStringIdFromBuiltInStringId(ENBISI_gt_int8)
		|| to_type == GetStringIdFromBuiltInStringId(ENBISI_lt_int8))
	{
		if(use_number)				string_value = StringManipulation::To1ByteString(static_cast<int8_t>(number_value));
		else if(use_uint_number)	string_value = StringManipulation::To1ByteString(static_cast<int8_t>(uint_number_value));
		else if(use_int_number)		string_value = StringManipulation::To1ByteString(static_cast<int8_t>(int_number_value));
		else if(use_code)			string_value = StringManipulation::To1ByteString(static_cast<int8_t>(EvaluableNode::ToNumber(code_value)));
	}
	else if(to_type == GetStringIdFromBuiltInStringId(ENBISI_lt_uint16)
		|| (!big_endian && to_type == GetStringIdFromBuiltInStringId(ENBISI_uint16)))
	{
		if(use_number)				string_value = StringManipulation::To2ByteStringLittleEndian(static_cast<uint16_t>(number_value));
		else if(use_uint_number)	string_value = StringManipulation::To2ByteStringLittleEndian(static_cast<uint16_t>(uint_number_value));
		else if(use_int_number)		string_value = StringManipulation::To2ByteStringLittleEndian(static_cast<uint16_t>(int_number_value));
		else if(use_code)			string_value = StringManipulation::To2ByteStringLittleEndian(static_cast<uint16_t>(EvaluableNode::ToNumber(code_value)));
	}
	else if(to_type == GetStringIdFromBuiltInStringId(ENBISI_gt_uint16)
		|| (big_endian && to_type == GetStringIdFromBuiltInStringId(ENBISI_uint16)))
	{
		if(use_number)				string_value = StringManipulation::To2ByteStringBigEndian(static_cast<uint16_t>(number_value));
		else if(use_uint_number)	string_value = StringManipulation::To2ByteStringBigEndian(static_cast<uint16_t>(uint_number_value));
		else if(use_int_number)		string_value = StringManipulation::To2ByteStringBigEndian(static_cast<uint16_t>(int_number_value));
		else if(use_code)			string_value = StringManipulation::To2ByteStringBigEndian(static_cast<uint16_t>(EvaluableNode::ToNumber(code_value)));
	}
	else if(to_type == GetStringIdFromBuiltInStringId(ENBISI_lt_int16)
		|| (!big_endian && to_type == GetStringIdFromBuiltInStringId(ENBISI_int16)))
	{
		if(use_number)				string_value = StringManipulation::To2ByteStringLittleEndian(static_cast<int16_t>(number_value));
		else if(use_uint_number)	string_value = StringManipulation::To2ByteStringLittleEndian(static_cast<int16_t>(uint_number_value));
		else if(use_int_number)		string_value = StringManipulation::To2ByteStringLittleEndian(static_cast<int16_t>(int_number_value));
		else if(use_code)			string_value = StringManipulation::To2ByteStringLittleEndian(static_cast<int16_t>(EvaluableNode::ToNumber(code_value)));
	}
	else if(to_type == GetStringIdFromBuiltInStringId(ENBISI_gt_int16)
		|| (big_endian && to_type == GetStringIdFromBuiltInStringId(ENBISI_int16)))
	{
		if(use_number)				string_value = StringManipulation::To2ByteStringBigEndian(static_cast<int16_t>(number_value));
		else if(use_uint_number)	string_value = StringManipulation::To2ByteStringBigEndian(static_cast<int16_t>(uint_number_value));
		else if(use_int_number)		string_value = StringManipulation::To2ByteStringBigEndian(static_cast<int16_t>(int_number_value));
		else if(use_code)			string_value = StringManipulation::To2ByteStringBigEndian(static_cast<int16_t>(EvaluableNode::ToNumber(code_value)));
	}
	else if(to_type == GetStringIdFromBuiltInStringId(ENBISI_lt_uint32)
		|| (!big_endian && to_type == GetStringIdFromBuiltInStringId(ENBISI_uint32)))
	{
		if(use_number)				string_value = StringManipulation::To4ByteStringLittleEndian(static_cast<uint32_t>(number_value));
		else if(use_uint_number)	string_value = StringManipulation::To4ByteStringLittleEndian(static_cast<uint32_t>(uint_number_value));
		else if(use_int_number)		string_value = StringManipulation::To4ByteStringLittleEndian(static_cast<uint32_t>(int_number_value));
		else if(use_code)			string_value = StringManipulation::To4ByteStringLittleEndian(static_cast<uint32_t>(EvaluableNode::ToNumber(code_value)));
	}
	else if(to_type == GetStringIdFromBuiltInStringId(ENBISI_gt_uint32)
		|| (big_endian && to_type == GetStringIdFromBuiltInStringId(ENBISI_uint32)))
	{
		if(use_number)				string_value = StringManipulation::To4ByteStringBigEndian(static_cast<uint32_t>(number_value));
		else if(use_uint_number)	string_value = StringManipulation::To4ByteStringBigEndian(static_cast<uint32_t>(uint_number_value));
		else if(use_int_number)		string_value = StringManipulation::To4ByteStringBigEndian(static_cast<uint32_t>(int_number_value));
		else if(use_code)			string_value = StringManipulation::To4ByteStringBigEndian(static_cast<uint32_t>(EvaluableNode::ToNumber(code_value)));
	}
	else if(to_type == GetStringIdFromBuiltInStringId(ENBISI_lt_int32)
		|| (!big_endian && to_type == GetStringIdFromBuiltInStringId(ENBISI_int32)))
	{
		if(use_number)				string_value = StringManipulation::To4ByteStringLittleEndian(static_cast<int32_t>(number_value));
		else if(use_uint_number)	string_value = StringManipulation::To4ByteStringLittleEndian(static_cast<int32_t>(uint_number_value));
		else if(use_int_number)		string_value = StringManipulation::To4ByteStringLittleEndian(static_cast<int32_t>(int_number_value));
		else if(use_code)			string_value = StringManipulation::To4ByteStringLittleEndian(static_cast<int32_t>(EvaluableNode::ToNumber(code_value)));
	}
	else if(to_type == GetStringIdFromBuiltInStringId(ENBISI_gt_int32)
		|| (big_endian && to_type == GetStringIdFromBuiltInStringId(ENBISI_int32)))
	{
		if(use_number)				string_value = StringManipulation::To4ByteStringBigEndian(static_cast<int32_t>(number_value));
		else if(use_uint_number)	string_value = StringManipulation::To4ByteStringBigEndian(static_cast<int32_t>(uint_number_value));
		else if(use_int_number)		string_value = StringManipulation::To4ByteStringBigEndian(static_cast<int32_t>(int_number_value));
		else if(use_code)			string_value = StringManipulation::To4ByteStringBigEndian(static_cast<int32_t>(EvaluableNode::ToNumber(code_value)));
	}
	else if(to_type == GetStringIdFromBuiltInStringId(ENBISI_lt_uint64)
		|| (!big_endian && to_type == GetStringIdFromBuiltInStringId(ENBISI_uint64)))
	{
		if(use_number)				string_value = StringManipulation::To8ByteStringLittleEndian(static_cast<uint64_t>(number_value));
		else if(use_uint_number)	string_value = StringManipulation::To8ByteStringLittleEndian(static_cast<uint64_t>(uint_number_value));
		else if(use_int_number)		string_value = StringManipulation::To8ByteStringLittleEndian(static_cast<uint64_t>(int_number_value));
		else if(use_code)			string_value = StringManipulation::To8ByteStringLittleEndian(static_cast<uint64_t>(EvaluableNode::ToNumber(code_value)));
	}
	else if(to_type == GetStringIdFromBuiltInStringId(ENBISI_gt_uint64)
		|| (big_endian && to_type == GetStringIdFromBuiltInStringId(ENBISI_uint64)))
	{
		if(use_number)				string_value = StringManipulation::To8ByteStringBigEndian(static_cast<uint64_t>(number_value));
		else if(use_uint_number)	string_value = StringManipulation::To8ByteStringBigEndian(static_cast<uint64_t>(uint_number_value));
		else if(use_int_number)		string_value = StringManipulation::To8ByteStringBigEndian(static_cast<uint64_t>(int_number_value));
		else if(use_code)			string_value = StringManipulation::To8ByteStringBigEndian(static_cast<uint64_t>(EvaluableNode::ToNumber(code_value)));

	}
	else if(to_type == GetStringIdFromBuiltInStringId(ENBISI_lt_int64)
		|| (!big_endian && to_type == GetStringIdFromBuiltInStringId(ENBISI_int64)))
	{
		if(use_number)				string_value = StringManipulation::To8ByteStringLittleEndian(static_cast<int64_t>(number_value));
		else if(use_uint_number)	string_value = StringManipulation::To8ByteStringLittleEndian(static_cast<int64_t>(uint_number_value));
		else if(use_int_number)		string_value = StringManipulation::To8ByteStringLittleEndian(static_cast<int64_t>(int_number_value));
		else if(use_code)			string_value = StringManipulation::To8ByteStringLittleEndian(static_cast<int64_t>(EvaluableNode::ToNumber(code_value)));
	}
	else if(to_type == GetStringIdFromBuiltInStringId(ENBISI_gt_int64)
		|| (big_endian && to_type == GetStringIdFromBuiltInStringId(ENBISI_uint64)))
	{
		if(use_number)				string_value = StringManipulation::To8ByteStringBigEndian(static_cast<int64_t>(number_value));
		else if(use_uint_number)	string_value = StringManipulation::To8ByteStringBigEndian(static_cast<int64_t>(uint_number_value));
		else if(use_int_number)		string_value = StringManipulation::To8ByteStringBigEndian(static_cast<int64_t>(int_number_value));
		else if(use_code)			string_value = StringManipulation::To8ByteStringBigEndian(static_cast<int64_t>(EvaluableNode::ToNumber(code_value)));
	}
	else if(to_type == GetStringIdFromBuiltInStringId(ENBISI_lt_float32)
		|| (!big_endian && to_type == GetStringIdFromBuiltInStringId(ENBISI_float32)))
	{
		if(use_number)				string_value = StringManipulation::To4ByteStringLittleEndian(static_cast<float>(number_value));
		else if(use_uint_number)	string_value = StringManipulation::To4ByteStringLittleEndian(static_cast<float>(uint_number_value));
		else if(use_int_number)		string_value = StringManipulation::To4ByteStringLittleEndian(static_cast<float>(int_number_value));
		else if(use_code)			string_value = StringManipulation::To4ByteStringLittleEndian(static_cast<float>(EvaluableNode::ToNumber(code_value)));
	}
	else if(to_type == GetStringIdFromBuiltInStringId(ENBISI_gt_float32)
		|| (big_endian && to_type == GetStringIdFromBuiltInStringId(ENBISI_float32)))
	{
		if(use_number)				string_value = StringManipulation::To4ByteStringBigEndian(static_cast<float>(number_value));
		else if(use_uint_number)	string_value = StringManipulation::To4ByteStringBigEndian(static_cast<float>(uint_number_value));
		else if(use_int_number)		string_value = StringManipulation::To4ByteStringBigEndian(static_cast<float>(int_number_value));
		else if(use_code)			string_value = StringManipulation::To4ByteStringBigEndian(static_cast<float>(EvaluableNode::ToNumber(code_value)));
	}
	else if(to_type == GetStringIdFromBuiltInStringId(ENBISI_lt_float64)
		|| (!big_endian && to_type == GetStringIdFromBuiltInStringId(ENBISI_float64)))
	{
		if(use_number)				string_value = StringManipulation::To8ByteStringLittleEndian(static_cast<double>(number_value));
		else if(use_uint_number)	string_value = StringManipulation::To8ByteStringLittleEndian(static_cast<double>(uint_number_value));
		else if(use_int_number)		string_value = StringManipulation::To8ByteStringLittleEndian(static_cast<double>(int_number_value));
		else if(use_code)			string_value = StringManipulation::To8ByteStringLittleEndian(static_cast<double>(EvaluableNode::ToNumber(code_value)));
	}
	else if(to_type == GetStringIdFromBuiltInStringId(ENBISI_gt_float64)
		|| (big_endian && to_type == GetStringIdFromBuiltInStringId(ENBISI_float64)))
	{
		if(use_number)				string_value = StringManipulation::To8ByteStringBigEndian(static_cast<double>(number_value));
		else if(use_uint_number)	string_value = StringManipulation::To8ByteStringBigEndian(static_cast<double>(uint_number_value));
		else if(use_int_number)		string_value = StringManipulation::To8ByteStringBigEndian(static_cast<double>(int_number_value));
		else if(use_code)			string_value = StringManipulation::To8ByteStringBigEndian(static_cast<double>(EvaluableNode::ToNumber(code_value)));
	}
	else if(to_type == GetStringIdFromBuiltInStringId(ENBISI_json))
	{
		if(use_number)
			string_value = EvaluableNode::NumberToString(number_value);
		else if(use_uint_number)
			string_value = EvaluableNode::NumberToString(static_cast<size_t>(uint_number_value));
		else if(use_int_number)
			string_value = EvaluableNode::NumberToString(static_cast<double>(int_number_value));
		else if(use_string)
		{
			EvaluableNode en_str(ENT_STRING, string_value);
			std::tie(string_value, valid_string_value) = EvaluableNodeJSONTranslation::EvaluableNodeToJson(&en_str);
		}
		else if(use_code)
		{
			bool sort_keys = false;
			if(EvaluableNode::IsAssociativeArray(to_params))
			{
				auto &mcn = to_params->GetMappedChildNodesReference();
				EvaluableNode::GetValueFromMappedChildNodesReference(mcn, ENBISI_sort_keys, sort_keys);
			}

			std::tie(string_value, valid_string_value) = EvaluableNodeJSONTranslation::EvaluableNodeToJson(code_value, sort_keys);
		}
	}
	else if(to_type == GetStringIdFromBuiltInStringId(ENBISI_yaml))
	{
		if(use_number)
		{
			EvaluableNode value(number_value);
			std::tie(string_value, valid_string_value) = EvaluableNodeYAMLTranslation::EvaluableNodeToYaml(&value);
		}
		else if(use_uint_number)
		{
			EvaluableNode value(static_cast<double>(uint_number_value));
			std::tie(string_value, valid_string_value) = EvaluableNodeYAMLTranslation::EvaluableNodeToYaml(&value);
		}
		else if(use_int_number)
		{
			EvaluableNode value(static_cast<double>(int_number_value));
			std::tie(string_value, valid_string_value) = EvaluableNodeYAMLTranslation::EvaluableNodeToYaml(&value);
		}
		else if(use_string)
		{
			EvaluableNode en_str(ENT_STRING, string_value);
			std::tie(string_value, valid_string_value) = EvaluableNodeYAMLTranslation::EvaluableNodeToYaml(&en_str);
		}
		else if(use_code)
		{
			bool sort_keys = false;
			if(EvaluableNode::IsAssociativeArray(to_params))
			{
				auto &mcn = to_params->GetMappedChildNodesReference();
				EvaluableNode::GetValueFromMappedChildNodesReference(mcn, ENBISI_sort_keys, sort_keys);
			}

			std::tie(string_value, valid_string_value) = EvaluableNodeYAMLTranslation::EvaluableNodeToYaml(code_value, sort_keys);
		}
	}
	else //need to parse the string
	{
		auto &to_type_str = string_intern_pool.GetStringFromID(to_type);

		//if it starts with the date or time string
		if(to_type_str.compare(0, date_string.size(), date_string) == 0)
		{
			std::string locale;
			std::string timezone;
			if(EvaluableNode::IsAssociativeArray(to_params))
			{
				auto &mcn = to_params->GetMappedChildNodesReference();
				EvaluableNode::GetValueFromMappedChildNodesReference(mcn, ENBISI_locale, locale);
				EvaluableNode::GetValueFromMappedChildNodesReference(mcn, ENBISI_time_zone, timezone);
			}

			double num_secs_from_epoch = 0.0;
			if(use_number)				num_secs_from_epoch = number_value;
			else if(use_uint_number)	num_secs_from_epoch = static_cast<double>(uint_number_value);
			else if(use_int_number)		num_secs_from_epoch = static_cast<double>(int_number_value);
			else if(use_code)			num_secs_from_epoch = static_cast<double>(EvaluableNode::ToNumber(code_value));

			string_value = GetDateTimeStringFromNumSecondsSinceEpoch(num_secs_from_epoch, to_type_str.c_str() + date_string.size(), locale, timezone);
		}
		else if(to_type_str.compare(0, time_string.size(), time_string) == 0)
		{
			std::string locale;
			if(EvaluableNode::IsAssociativeArray(to_params))
			{
				auto &mcn = to_params->GetMappedChildNodesReference();
				EvaluableNode::GetValueFromMappedChildNodesReference(mcn, ENBISI_locale, locale);
			}

			double num_secs_from_midnight = 0.0;
			if(use_number)				num_secs_from_midnight = number_value;
			else if(use_uint_number)	num_secs_from_midnight = static_cast<double>(uint_number_value);
			else if(use_int_number)		num_secs_from_midnight = static_cast<double>(int_number_value);
			else if(use_code)			num_secs_from_midnight = static_cast<double>(EvaluableNode::ToNumber(code_value));

			string_value = GetTimeStringFromNumSecondsSinceMidnight(num_secs_from_midnight, to_type_str.c_str() + time_string.size(), locale);
		}
	}

	evaluableNodeManager->FreeNodeTreeIfPossible(to_params);
	evaluableNodeManager->FreeNodeTreeIfPossible(code_value);
	if(!valid_string_value)
		return AllocReturn(string_intern_pool.NOT_A_STRING_ID, immediate_result);
	return AllocReturn(string_value, immediate_result);
}

EvaluableNodeReference Interpreter::InterpretNode_ENT_GET_LABELS(EvaluableNode *en, EvaluableNodeRequestedValueTypes immediate_result)
{
	auto &ocn = en->GetOrderedChildNodesReference();
	if(ocn.size() == 0)
		return EvaluableNodeReference::Null();

	EvaluableNodeReference n = InterpretNodeForImmediateUse(ocn[0]);
	if(n == nullptr)
		return EvaluableNodeReference::Null();

	size_t num_labels = n->GetNumLabels();

	//make list of labels
	EvaluableNodeReference result(evaluableNodeManager->AllocNode(ENT_LIST), true);
	auto &result_ocn = result->GetOrderedChildNodesReference();
	result_ocn.resize(num_labels);

	//because labels can be stored in different ways, it is just easiest to iterate
	// rather than to get a reference to each string id
	for(size_t i = 0; i < num_labels; i++)
		result_ocn[i] = evaluableNodeManager->AllocNode(ENT_STRING, n->GetLabelStringId(i));

	evaluableNodeManager->FreeNodeTreeIfPossible(n);
	return result;
}

EvaluableNodeReference Interpreter::InterpretNode_ENT_GET_ALL_LABELS(EvaluableNode *en, EvaluableNodeRequestedValueTypes immediate_result)
{
	EvaluableNodeReference n = EvaluableNodeReference::Null();

	auto &ocn = en->GetOrderedChildNodesReference();
	if(ocn.size() > 0)
		n = InterpretNodeForImmediateUse(ocn[0]);

	EvaluableNodeReference result(evaluableNodeManager->AllocNode(ENT_ASSOC), n.unique, true);

	auto [label_sids_to_nodes, _] = EvaluableNodeTreeManipulation::RetrieveLabelIndexesFromTree(n);

	result->ReserveMappedChildNodes(label_sids_to_nodes.size());
	for(auto &[node_id, node] : label_sids_to_nodes)
		result->SetMappedChildNode(node_id, node);

	//can't guarantee there weren't any cycles if more than one label
	if(label_sids_to_nodes.size() > 1)
		result->SetNeedCycleCheck(true);

	return result;
}

EvaluableNodeReference Interpreter::InterpretNode_ENT_SET_LABELS(EvaluableNode *en, EvaluableNodeRequestedValueTypes immediate_result)
{
	auto &ocn = en->GetOrderedChildNodesReference();
	if(ocn.size() < 2)
		return EvaluableNodeReference::Null();

	auto source = InterpretNode(ocn[0]);
	if(source == nullptr)
		source = EvaluableNodeReference(evaluableNodeManager->AllocNode(ENT_NULL), true);

	evaluableNodeManager->EnsureNodeIsModifiable(source);

	auto node_stack = CreateOpcodeStackStateSaver(source);

	//get the labels
	auto label_list = InterpretNodeForImmediateUse(ocn[1]);
	if(label_list != nullptr && label_list->GetType() != ENT_LIST)
	{
		evaluableNodeManager->FreeNodeTreeIfPossible(label_list);
		return source;
	}

	source->ClearLabels();

	//if adding labels, then grab from the provided list
	if(label_list != nullptr)
	{
		for(auto &e : label_list->GetOrderedChildNodes())
		{
			if(e != nullptr)
			{
				//obtain the label, reusing the sid reference if possible
				StringInternPool::StringID label_sid = string_intern_pool.emptyStringId;
				if(label_list.unique)
					label_sid = EvaluableNode::ToStringIDTakingReferenceAndClearing(e);
				else
					label_sid = EvaluableNode::ToStringIDWithReference(e);

				if(label_sid != string_intern_pool.NOT_A_STRING_ID)
					source->AppendLabelStringId(label_sid, true);
			}
		}
	}
	evaluableNodeManager->FreeNodeTreeIfPossible(label_list);

	return source;
}

EvaluableNodeReference Interpreter::InterpretNode_ENT_ZIP_LABELS(EvaluableNode *en, EvaluableNodeRequestedValueTypes immediate_result)
{
	auto &ocn = en->GetOrderedChildNodesReference();
	if(ocn.size() < 2)
		return EvaluableNodeReference::Null();

	auto label_list = InterpretNodeForImmediateUse(ocn[0]);
	auto node_stack = CreateOpcodeStackStateSaver(label_list);

	auto source = InterpretNode(ocn[1]);

	//if no label list, or no source or source is immediate, then just return the source
	if(EvaluableNode::IsNull(label_list) || !label_list->IsOrderedArray()
			|| EvaluableNode::IsNull(source) || !source->IsOrderedArray())
		return source;

	node_stack.PopEvaluableNode();

	//make copy to populate with copies of the child nodes
	//start assuming that the copy will be unique, but set to not unique if any chance the assumption
	// might not hold
	EvaluableNodeReference retval = source;
	evaluableNodeManager->EnsureNodeIsModifiable(source);

	auto &label_list_ocn = label_list->GetOrderedChildNodesReference();

	//copy over labels to each child node, allocating a new child node if needed
	auto &retval_ocn = retval->GetOrderedChildNodesReference();
	for(size_t i = 0; i < retval_ocn.size(); i++)
	{
		//no more labels to add, so just leave the existing nodes
		if(i >= label_list_ocn.size())
			break;

		//make sure the child node can have a label appended
		if(retval_ocn[i] == nullptr)
			retval_ocn[i] = evaluableNodeManager->AllocNode(ENT_NULL);
		else if(!source.unique)
			retval_ocn[i] = evaluableNodeManager->AllocNode(retval_ocn[i]);

		//obtain the label, reusing the sid reference if possible
		StringInternPool::StringID label_sid = string_intern_pool.emptyStringId;
		if(label_list.unique)
			label_sid = EvaluableNode::ToStringIDTakingReferenceAndClearing(label_list_ocn[i]);
		else
			label_sid = EvaluableNode::ToStringIDWithReference(label_list_ocn[i]);

		retval_ocn[i]->AppendLabelStringId(label_sid, true);
	}

	evaluableNodeManager->FreeNodeTreeIfPossible(label_list);

	return retval;
}

EvaluableNodeReference Interpreter::InterpretNode_ENT_GET_COMMENTS(EvaluableNode *en, EvaluableNodeRequestedValueTypes immediate_result)
{
	auto &ocn = en->GetOrderedChildNodesReference();
	if(ocn.size() == 0)
		return EvaluableNodeReference::Null();

	auto n = InterpretNodeForImmediateUse(ocn[0]);
	if(n == nullptr)
		return EvaluableNodeReference::Null();

	StringInternPool::StringID comments_sid = n->GetCommentsStringId();
	evaluableNodeManager->FreeNodeTreeIfPossible(n);
	return AllocReturn(comments_sid, immediate_result);
}

EvaluableNodeReference Interpreter::InterpretNode_ENT_SET_COMMENTS(EvaluableNode *en, EvaluableNodeRequestedValueTypes immediate_result)
{
	auto &ocn = en->GetOrderedChildNodesReference();
	if(ocn.size() < 2)
		return EvaluableNodeReference::Null();

	auto source = InterpretNode(ocn[0]);
	evaluableNodeManager->EnsureNodeIsModifiable(source);

	auto node_stack = CreateOpcodeStackStateSaver(source);

	//get the comments
	StringInternPool::StringID new_comments_sid = InterpretNodeIntoStringIDValueWithReference(ocn[1]);
	source->SetCommentsStringId(new_comments_sid, true);

	return source;
}

EvaluableNodeReference Interpreter::InterpretNode_ENT_GET_CONCURRENCY(EvaluableNode *en, EvaluableNodeRequestedValueTypes immediate_result)
{
	auto &ocn = en->GetOrderedChildNodesReference();

	if(ocn.size() == 0)
		return EvaluableNodeReference::Null();
	auto n = InterpretNodeForImmediateUse(ocn[0]);
	
	return AllocReturn(n != nullptr && n->GetConcurrency(), immediate_result);
}

EvaluableNodeReference Interpreter::InterpretNode_ENT_SET_CONCURRENCY(EvaluableNode *en, EvaluableNodeRequestedValueTypes immediate_result)
{
	auto &ocn = en->GetOrderedChildNodesReference();

	if(ocn.size() < 2)
		return EvaluableNodeReference::Null();

	auto source = InterpretNode(ocn[0]);
	if(source == nullptr)
		source = EvaluableNodeReference(evaluableNodeManager->AllocNode(ENT_NULL), true);
	else
		evaluableNodeManager->EnsureNodeIsModifiable(source);

	auto node_stack = CreateOpcodeStackStateSaver(source);

	//get the concurrent flag
	bool concurrency = InterpretNodeIntoBoolValue(ocn[1]);
	source->SetConcurrency(concurrency);

	return source;
}

EvaluableNodeReference Interpreter::InterpretNode_ENT_GET_VALUE(EvaluableNode *en, EvaluableNodeRequestedValueTypes immediate_result)
{
	auto &ocn = en->GetOrderedChildNodesReference();

	if(ocn.size() == 0)
		return EvaluableNodeReference::Null();
	auto n = InterpretNode(ocn[0]);
	if(n == nullptr)
		return EvaluableNodeReference::Null();

	if(n.uniqueUnreferencedTopNode)
		n->ClearMetadata();
	else
		evaluableNodeManager->EnsureNodeIsModifiable(n, false, EvaluableNodeManager::ENMM_REMOVE_ALL);

	return n;
}

EvaluableNodeReference Interpreter::InterpretNode_ENT_SET_VALUE(EvaluableNode *en, EvaluableNodeRequestedValueTypes immediate_result)
{
	auto &ocn = en->GetOrderedChildNodesReference();

	if(ocn.size() < 2)
		return EvaluableNodeReference::Null();

	auto source = InterpretNode(ocn[0]);
	if(source == nullptr)
		source = EvaluableNodeReference(evaluableNodeManager->AllocNode(ENT_NULL), true);
	else
		evaluableNodeManager->EnsureNodeIsModifiable(source);

	auto node_stack = CreateOpcodeStackStateSaver(source);

	//get the new value
	auto value_node = InterpretNode(ocn[1]);
	source->CopyValueFrom(value_node);
	source.UpdatePropertiesBasedOnAttachedNode(value_node, true);

	return source;
}

EvaluableNodeReference Interpreter::InterpretNode_ENT_EXPLODE(EvaluableNode *en, EvaluableNodeRequestedValueTypes immediate_result)
{
	auto &ocn = en->GetOrderedChildNodesReference();

	if(ocn.size() == 0)
		return EvaluableNodeReference::Null();

	auto [valid, str] = InterpretNodeIntoStringValue(ocn[0]);
	if(!valid)
		return EvaluableNodeReference::Null();

	EvaluableNode *result = evaluableNodeManager->AllocNode(ENT_LIST);
	auto node_stack = CreateOpcodeStackStateSaver(result);

	//a stride of 0 means use variable width utf-8
	size_t stride = 0;
	if(ocn.size() > 1)
	{
		double raw_stride = InterpretNodeIntoNumberValue(ocn[1]);
		if(raw_stride > 0)
			stride = static_cast<size_t>(raw_stride);
	}

	if(stride == 0)
	{
		//pessimistically reserve enough space assuming worst case of each byte being its own character
		result->ReserveOrderedChildNodes(str.size());

		size_t utf8_char_start_offset = 0;
		while(utf8_char_start_offset < str.size())
		{
			size_t utf8_char_length = StringManipulation::GetUTF8CharacterLength(str, utf8_char_start_offset);
			//done if no more characters
			if(utf8_char_length == 0)
				break;

			//create a new node for each character in the string
			result->AppendOrderedChildNode(evaluableNodeManager->AllocNode(ENT_STRING, str.substr(utf8_char_start_offset, utf8_char_length)));

			utf8_char_start_offset += utf8_char_length;
		}
	}
	else //nonzero stride
	{
		//reserve enough space, and round up for any remainder
		result->ReserveOrderedChildNodes((str.size() + (stride - 1)) / stride);

		while(str.size() >= stride)
		{
			std::string substr(begin(str), begin(str) + stride);
			result->AppendOrderedChildNode(evaluableNodeManager->AllocNode(ENT_STRING, substr));

			str.erase(0, stride);
		}

		//some left over, but less than stride, so just append
		if(str.size() > 0)
			result->AppendOrderedChildNode(evaluableNodeManager->AllocNode(ENT_STRING, str));

	}

	return EvaluableNodeReference(result, true);
}

EvaluableNodeReference Interpreter::InterpretNode_ENT_SPLIT(EvaluableNode *en, EvaluableNodeRequestedValueTypes immediate_result)
{
	auto &ocn = en->GetOrderedChildNodesReference();

	if(ocn.size() == 0)
		return EvaluableNodeReference::Null();

	EvaluableNodeReference retval(evaluableNodeManager->AllocNode(ENT_LIST), true);
	auto node_stack = CreateOpcodeStackStateSaver(retval);

	//if only one element, nothing to split on, just return the string in a list
	if(ocn.size() == 1)
	{
		auto str_node = InterpretNodeIntoUniqueStringIDValueEvaluableNode(ocn[0]);
		retval->AppendOrderedChildNode(str_node);
		return retval;
	}

	//have at least two parameters
	auto [valid_string_to_split, string_to_split] = InterpretNodeIntoStringValue(ocn[0]);
	if(!valid_string_to_split)
	{
		retval->SetType(ENT_NULL, nullptr, false);
		return retval;
	}

	auto [valid_split_value, split_value] = InterpretNodeIntoStringValue(ocn[1]);
	if(!valid_split_value)
	{
		retval->SetType(ENT_NULL, nullptr, false);
		return retval;
	}

	double max_split_count = std::numeric_limits<double>::infinity();
	if(ocn.size() >= 3)
	{
		//only use the value if it's greater than zero
		double max_split_count_value = InterpretNodeIntoNumberValue(ocn[2]);
		if(max_split_count_value > 0)
			max_split_count = max_split_count_value;
	}

	//a stride of 0 means use variable width utf-8
	size_t stride = 0;
	if(ocn.size() >= 4)
	{
		double raw_stride = InterpretNodeIntoNumberValue(ocn[3]);
		if(raw_stride > 0)
			stride = static_cast<size_t>(raw_stride);
	}

	//if stride is 0, then use regex
	if(stride == 0)
	{
		//use nosubs to prevent unnecessary memory allocations since this is just matching
		std::regex rx;
		try {
			rx.assign(split_value, std::regex::ECMAScript | std::regex::nosubs);
		}
		catch(...)
		{
			return retval;
		}

		//-1 argument indicates splitting rather than matching
		std::sregex_token_iterator iter(begin(string_to_split), end(string_to_split), rx, -1);
		std::sregex_token_iterator rx_end;

		//split the string
		size_t num_split = 0;
		for(; iter != rx_end && num_split < max_split_count; ++iter, num_split++)
		{
			std::string value = *iter;
			retval->AppendOrderedChildNode(evaluableNodeManager->AllocNode(ENT_STRING, value));
		}

		//ran out of split count, need to include the last bit
		if(num_split == max_split_count && iter != rx_end)
		{
			//determine offset of the beginning of the leftover part of the string not matched
			//do this separately because it's nontrivial to get types to match
			auto pos = (*iter).first - begin(string_to_split);
			std::string value(begin(string_to_split) + pos, end(string_to_split));
			retval->AppendOrderedChildNode(evaluableNodeManager->AllocNode(ENT_STRING, value));
		}
	}
	else //not regex
	{
		size_t cur_segment_start = 0;
		size_t cur_segment_end = 0;
		size_t string_to_split_len = string_to_split.length();
		size_t split_value_len = split_value.length();

		while(cur_segment_end < string_to_split_len && max_split_count > 0)
		{
			size_t cur_match_position = cur_segment_end;
			size_t cur_split_position = 0;

			//advance forward through the split string
			while(cur_split_position < split_value_len
				&& string_to_split[cur_match_position] == split_value[cur_split_position])
			{
				cur_match_position += stride;
				cur_split_position += stride;
			}

			//if found the string
			if(cur_split_position >= split_value_len)
			{
				std::string value(begin(string_to_split) + cur_segment_start,
					begin(string_to_split) + cur_match_position - cur_split_position);
				retval->AppendOrderedChildNode(evaluableNodeManager->AllocNode(ENT_STRING, value));

				cur_segment_end = cur_match_position;
				cur_segment_start = cur_match_position;

				//if infinite, won't count against
				max_split_count -= 1;
			}
			else //didn't find the string, move forward one character
			{
				cur_segment_end += stride;
			}
		}

		//attach last segment if it exists
		if(cur_segment_start < string_to_split_len)
			retval->AppendOrderedChildNode(evaluableNodeManager->AllocNode(ENT_STRING,
				std::string(begin(string_to_split) + cur_segment_start, end(string_to_split))));
	}

	return retval;
}

EvaluableNodeReference Interpreter::InterpretNode_ENT_SUBSTR(EvaluableNode *en, EvaluableNodeRequestedValueTypes immediate_result)
{
	auto &ocn = en->GetOrderedChildNodesReference();

	if(ocn.size() == 0)
		return EvaluableNodeReference::Null();

	//if only string as the parameter, just return a new copy of the string
	if(ocn.size() == 1)
		return InterpretNodeIntoUniqueStringIDValueEvaluableNode(ocn[0], immediate_result);

	//have at least 2 params
	auto [valid_string_to_substr, string_to_substr] = InterpretNodeIntoStringValue(ocn[0]);
	if(!valid_string_to_substr)
		return AllocReturn(string_intern_pool.NOT_A_STRING_ID, immediate_result);

	bool replace_string = false;
	std::string replacement_string;
	if(ocn.size() >= 4 && !EvaluableNode::IsNull(ocn[3]))
	{
		replace_string = true;
		auto [valid_replacement_string, temp_replacement_string] = InterpretNodeIntoStringValue(ocn[3]);
		//because otherwise previous line becomes clunky
		std::swap(replacement_string, temp_replacement_string);

		if(!valid_replacement_string)
			return AllocReturn(string_intern_pool.NOT_A_STRING_ID, immediate_result);
	}

	EvaluableNodeReference substr_node = InterpretNodeForImmediateUse(ocn[1]);
	if(EvaluableNode::IsNull(substr_node))
	{
		evaluableNodeManager->FreeNodeTreeIfPossible(substr_node);
		return EvaluableNodeReference::Null();
	}

	//if a number, then go by offset
	if(substr_node->IsNumericOrNull())
	{
		double start_offset_raw = EvaluableNode::ToNumber(substr_node);
		evaluableNodeManager->FreeNodeTreeIfPossible(substr_node);

		double length_raw = static_cast<double>(string_to_substr.size());
		if(ocn.size() >= 3)
			length_raw = InterpretNodeIntoNumberValue(ocn[2]);

		//a stride of 0 means use variable width utf-8
		size_t stride = 0;
		if(ocn.size() >= 5)
		{
			double raw_stride = InterpretNodeIntoNumberValue(ocn[4]);
			if(raw_stride > 0)
				stride = static_cast<size_t>(raw_stride);
		}

		//get start of substring
		size_t start_offset = 0;
		if(start_offset_raw >= 0)
		{
			if(stride == 0)
				start_offset = StringManipulation::GetNthUTF8CharacterOffset(string_to_substr, static_cast<size_t>(start_offset_raw));
			else
				start_offset = stride * static_cast<size_t>(start_offset_raw);
		}
		else if(start_offset_raw < 0)
		{
			if(stride == 0)
				start_offset = StringManipulation::GetNthLastUTF8CharacterOffset(string_to_substr, static_cast<size_t>(-start_offset_raw));
			else
			{
				size_t backward_offset = stride * static_cast<size_t>(-start_offset_raw);
				if(backward_offset < string_to_substr.size())
					start_offset = (string_to_substr.size() - backward_offset);
			}
		}
		//if failed both ifs then must be nan, so leave default

		//get end of substring
		size_t end_offset = string_to_substr.size();
		//only need to do end processing if have a value smaller than the length
		if(length_raw < end_offset)
		{
			if(length_raw >= 0)
			{
				if(stride == 0)
					end_offset = StringManipulation::GetNthUTF8CharacterOffset(std::string_view(&string_to_substr[start_offset]), static_cast<size_t>(length_raw));
				else
					end_offset = start_offset + stride * static_cast<size_t>(length_raw);
			}
			else if(length_raw < 0)
			{
				if(stride == 0)
				{
					end_offset = start_offset + StringManipulation::GetNthLastUTF8CharacterOffset(std::string_view(&string_to_substr[start_offset]),
						static_cast<size_t>(-length_raw));
				}
				else
				{
					size_t backward_offset = stride * static_cast<size_t>(-length_raw);
					if(backward_offset < string_to_substr.size())
						end_offset = (string_to_substr.size() - backward_offset);
				}
			}
			//if failed both ifs then must be nan, so leave default
		}

		if(replace_string)
		{
			std::string rebuilt_string;
			if(start_offset < string_to_substr.size())
				rebuilt_string += string_to_substr.substr(0, start_offset);

			rebuilt_string += replacement_string;
			if(end_offset < string_to_substr.size())
				rebuilt_string += string_to_substr.substr(end_offset);

			return AllocReturn(rebuilt_string, immediate_result);
		}
		else //return just the substring
		{
			std::string substr;
			if(start_offset < string_to_substr.size() && end_offset > start_offset)
				substr = string_to_substr.substr(start_offset, end_offset - start_offset);

			return AllocReturn(substr, immediate_result);
		}
	}
	else if(substr_node->GetType() == ENT_STRING)
	{
		//make a copy of the string so the node can be freed
		//(if this is a performance cost found in profiling, it can be fixed with more logic)
		auto &regex_str = substr_node->GetStringValue();
		evaluableNodeManager->FreeNodeTreeIfPossible(substr_node);

		if(replace_string)
		{
			double max_match_count = std::numeric_limits<double>::infinity();
			if(ocn.size() >= 3)
			{
				//only use the value if it's greater than zero
				double max_match_count_value = InterpretNodeIntoNumberValue(ocn[2]);
				if(max_match_count_value > 0)
					max_match_count = max_match_count_value;
			}

			std::regex rx;
			try {
				rx.assign(regex_str, std::regex::ECMAScript);
			}
			catch(...)
			{
				//bad regex, so nothing was replaced, just return original
				return AllocReturn(string_to_substr, immediate_result);
			}

			std::string updated_string;
			if(max_match_count == std::numeric_limits<double>::infinity())
			{
				updated_string = std::regex_replace(string_to_substr, rx, replacement_string);
			}
			else //need to count matches
			{
				auto out = std::back_inserter(updated_string);
				auto iter = std::sregex_iterator(begin(string_to_substr), end(string_to_substr), rx);
				auto end = std::sregex_iterator();
				auto last_iter = iter;

				for(size_t n = static_cast<size_t>(max_match_count); n > 0 && iter != end; ++iter, n--)
				{
					//copy out the replacement
					out = std::copy(iter->prefix().first, iter->prefix().second, out);
					out = iter->format(out, replacement_string);
					last_iter = iter;
				}

				//reset out to the full string
				out = std::copy(last_iter->suffix().first, last_iter->suffix().second, out);
			}

			return AllocReturn(updated_string, immediate_result);
		}
		else //finding matches
		{
			EvaluableNodeReference param_node = EvaluableNodeReference::Null();
			if(ocn.size() >= 3)
				param_node = InterpretNodeForImmediateUse(ocn[2]);

			//these three options are mutually exclusive
			//if true, returns first full match as a string
			bool first_match_only = true;
			//if true, returns full matches up to match_count
			bool full_matches = false;
			//if true, returns all submatches up to match_count
			bool submatches = false;
			//maximum number of matches allowed
			double max_match_count = std::numeric_limits<double>::infinity();

			if(!EvaluableNode::IsNull(param_node))
			{
				if(param_node->GetType() == ENT_STRING)
				{
					auto pnsid = param_node->GetStringIDReference();
					if(pnsid == GetStringIdFromBuiltInStringId(ENBISI_all))
					{
						first_match_only = false;
						full_matches = true;
					}
					else if(pnsid == GetStringIdFromBuiltInStringId(ENBISI_submatches))
					{
						first_match_only = false;
						submatches = true;
					}
				}
				else
				{
					double param_num = EvaluableNode::ToNumber(param_node);
					if(param_num >= 0)
					{
						first_match_only = false;
						full_matches = true;
						max_match_count = param_num;
					}
					else if(param_num < 0)
					{
						first_match_only = false;
						submatches = true;
						max_match_count = -param_num;
					}
					//else NaN -- leave defaults

				}

				evaluableNodeManager->FreeNodeTreeIfPossible(param_node);
			}

			if(first_match_only)
			{
				//find first match, don't need submatches
				std::regex rx;
				try {
					rx.assign(regex_str, std::regex::ECMAScript | std::regex::nosubs);
				}
				catch(...)
				{
					//bad regex, return same as not found
					return AllocReturn(string_intern_pool.NOT_A_STRING_ID, immediate_result);
				}

				std::sregex_token_iterator iter(begin(string_to_substr), end(string_to_substr), rx);
				std::sregex_token_iterator rx_end;
				if(iter == rx_end)
				{
					//not found
					return AllocReturn(string_intern_pool.NOT_A_STRING_ID, immediate_result);
				}
				else
				{
					std::string value = *iter;
					return AllocReturn(value, immediate_result);
				}
			}
			else if(full_matches)
			{
				EvaluableNodeReference retval(evaluableNodeManager->AllocNode(ENT_LIST), true);

				//find all the matches, don't need submatches
				std::regex rx;
				try {
					rx.assign(regex_str, std::regex::ECMAScript | std::regex::nosubs);
				}
				catch(...)
				{
					return retval;
				}

				size_t num_split = 0;
				std::sregex_token_iterator iter(begin(string_to_substr), end(string_to_substr), rx);
				std::sregex_token_iterator rx_end;
				for(; iter != rx_end && num_split < max_match_count; ++iter, num_split++)
				{
					std::string value = *iter;
					retval->AppendOrderedChildNode(evaluableNodeManager->AllocNode(ENT_STRING, value));
				}

				return retval;
			}
			else if(submatches)
			{
				EvaluableNodeReference retval(evaluableNodeManager->AllocNode(ENT_LIST), true);

				std::regex rx;
				try {
					rx.assign(regex_str, std::regex::ECMAScript);
				}
				catch(...)
				{
					return retval;
				}

				std::sregex_iterator iter(begin(string_to_substr), end(string_to_substr), rx);
				std::sregex_iterator rx_end;

				//find all the matches
				size_t num_split = 0;
				for(; iter != rx_end && num_split < max_match_count; ++iter, num_split++)
				{
					EvaluableNode *cur_match_elements = evaluableNodeManager->AllocNode(ENT_LIST);
					retval->AppendOrderedChildNode(cur_match_elements);

					for(std::string s : *iter)
						cur_match_elements->AppendOrderedChildNode(evaluableNodeManager->AllocNode(ENT_STRING, s));
				}

				return retval;
			}
			else //not a valid match state
			{
				return EvaluableNodeReference::Null();
			}
		}
	}
	else //not a valid substr
	{
		return EvaluableNodeReference::Null();
	}
}

EvaluableNodeReference Interpreter::InterpretNode_ENT_CONCAT(EvaluableNode *en, EvaluableNodeRequestedValueTypes immediate_result)
{
	//build string from all child nodes
	auto &ocn = en->GetOrderedChildNodesReference();

	//if only one parameter is specified, do a fast shortcut
	if(ocn.size() == 1)
		return InterpretNodeIntoUniqueStringIDValueEvaluableNode(ocn[0], immediate_result);

	std::string s;
	for(auto &cn : ocn)
	{
		auto [valid, cur_string] = InterpretNodeIntoStringValue(cn);
		if(!valid)
			return AllocReturn(string_intern_pool.NOT_A_STRING_ID, immediate_result);

		//want to exit early if out of resources because
		// this opcode can chew through memory with string concatenation via returned nulls
		if(AreExecutionResourcesExhausted()
				|| (interpreterConstraints != nullptr && s.size() > interpreterConstraints->maxNumAllocatedNodes) )
			return EvaluableNodeReference::Null();

		//since UTF-8, don't need to do any conversions to concatenate
		s += cur_string;
	}

	return AllocReturn(s, immediate_result);
}

EvaluableNodeReference Interpreter::InterpretNode_ENT_CRYPTO_SIGN(EvaluableNode *en, EvaluableNodeRequestedValueTypes immediate_result)
{
	auto &ocn = en->GetOrderedChildNodesReference();
	if(ocn.size() < 2)
		return EvaluableNodeReference::Null();

	std::string message = InterpretNodeIntoStringValueEmptyNull(ocn[0]);
	std::string secret_key = InterpretNodeIntoStringValueEmptyNull(ocn[1]);

	std::string signature = SignMessage(message, secret_key);

	return AllocReturn(signature, immediate_result);
}

EvaluableNodeReference Interpreter::InterpretNode_ENT_CRYPTO_SIGN_VERIFY(EvaluableNode *en, EvaluableNodeRequestedValueTypes immediate_result)
{
	auto &ocn = en->GetOrderedChildNodesReference();
	if(ocn.size() < 3)
		return EvaluableNodeReference::Null();

	std::string message = InterpretNodeIntoStringValueEmptyNull(ocn[0]);
	std::string public_key = InterpretNodeIntoStringValueEmptyNull(ocn[1]);
	std::string signature = InterpretNodeIntoStringValueEmptyNull(ocn[2]);

	bool valid_sig = IsSignatureValid(message, public_key, signature);

	return AllocReturn(valid_sig, immediate_result);
}

EvaluableNodeReference Interpreter::InterpretNode_ENT_ENCRYPT(EvaluableNode *en, EvaluableNodeRequestedValueTypes immediate_result)
{
	auto &ocn = en->GetOrderedChildNodesReference();
	if(ocn.size() < 2)
		return EvaluableNodeReference::Null();

	std::string plaintext = InterpretNodeIntoStringValueEmptyNull(ocn[0]);
	std::string key_1 = InterpretNodeIntoStringValueEmptyNull(ocn[1]);

	std::string nonce = "";
	if(ocn.size() >= 3)
		nonce = InterpretNodeIntoStringValueEmptyNull(ocn[2]);

	std::string key_2 = "";
	if(ocn.size() >= 4)
		key_2 = InterpretNodeIntoStringValueEmptyNull(ocn[3]);

	std::string cyphertext = "";

	//if no second key, then use symmetric key encryption
	if(key_2.empty())
		cyphertext = EncryptMessage(plaintext, key_1, nonce);
	else //use public key encryption
		cyphertext = EncryptMessage(plaintext, key_1, key_2, nonce);

	return AllocReturn(cyphertext, immediate_result);
}

EvaluableNodeReference Interpreter::InterpretNode_ENT_DECRYPT(EvaluableNode *en, EvaluableNodeRequestedValueTypes immediate_result)
{
	auto &ocn = en->GetOrderedChildNodesReference();
	if(ocn.size() < 2)
		return EvaluableNodeReference::Null();

	std::string cyphertext = InterpretNodeIntoStringValueEmptyNull(ocn[0]);
	std::string key_1 = InterpretNodeIntoStringValueEmptyNull(ocn[1]);

	std::string nonce = "";
	if(ocn.size() >= 3)
		nonce = InterpretNodeIntoStringValueEmptyNull(ocn[2]);

	std::string key_2 = "";
	if(ocn.size() >= 4)
		key_2 = InterpretNodeIntoStringValueEmptyNull(ocn[3]);

	std::string plaintext = "";

	//if no second key, then use symmetric key encryption
	if(key_2.empty())
		plaintext = DecryptMessage(cyphertext, key_1, nonce);
	else //use public key encryption
		plaintext = DecryptMessage(cyphertext, key_1, key_2, nonce);

	return AllocReturn(plaintext, immediate_result);
}

EvaluableNodeReference Interpreter::InterpretNode_ENT_PRINT(EvaluableNode *en, EvaluableNodeRequestedValueTypes immediate_result)
{
	auto permissions = asset_manager.GetEntityPermissions(curEntity);
	if(!permissions.HasPermission(EntityPermissions::Permission::STD_OUT_AND_STD_ERR))
		return EvaluableNodeReference::Null();

	for(auto &cn : en->GetOrderedChildNodesReference())
	{
		auto cur = InterpretNodeForImmediateUse(cn);

		std::string s;
		if(cur == nullptr)
			s = "(null)";
		else if(DoesEvaluableNodeTypeUseBoolData(cur->GetType()))
			s = EvaluableNode::BoolToString(cur->GetBoolValueReference());
		else if(DoesEvaluableNodeTypeUseStringData(cur->GetType()))
			s = cur->GetStringValue();
		else if(DoesEvaluableNodeTypeUseNumberData(cur->GetType()))
			s = EvaluableNode::NumberToString(cur->GetNumberValueReference());
		else
			s = Parser::Unparse(cur, true, true, true);

		evaluableNodeManager->FreeNodeTreeIfPossible(cur);

		if(writeListeners != nullptr)
		{
			for(auto &wl : *writeListeners)
				wl->LogPrint(s);
		}
		if(printListener != nullptr)
			printListener->LogPrint(s);
	}

	if(writeListeners != nullptr)
	{
		for(auto &wl : *writeListeners)
			wl->FlushLogFile();
	}
	if(printListener != nullptr)
		printListener->FlushLogFile();

	return EvaluableNodeReference::Null();
}

EvaluableNodeReference Interpreter::InterpretNode_ENT_TOTAL_SIZE(EvaluableNode *en, EvaluableNodeRequestedValueTypes immediate_result)
{
	auto &ocn = en->GetOrderedChildNodesReference();

	if(ocn.size() == 0)
		return EvaluableNodeReference::Null();

	auto n = InterpretNodeForImmediateUse(ocn[0]);
	double total_size = static_cast<double>(EvaluableNode::GetDeepSize(n));
	evaluableNodeManager->FreeNodeTreeIfPossible(n);

	return AllocReturn(total_size, immediate_result);
}<|MERGE_RESOLUTION|>--- conflicted
+++ resolved
@@ -182,11 +182,7 @@
 	//don't need to lock the entity since it's already executing on it
 	if(curEntity != nullptr)
 	{
-<<<<<<< HEAD
-		auto [label_value, label_found] = curEntity->GetValueAtLabel(sid, nullptr, true, true);
-=======
-		auto [label_value, label_found] = cur_entity_ref->GetValueAtLabel(sid, nullptr, true, immediate_result, true);
->>>>>>> 8552a3aa
+		auto [label_value, label_found] = curEntity->GetValueAtLabel(sid, nullptr, true, immediate_result, true);
 		if(label_found)
 			return label_value;
 	}
