--- conflicted
+++ resolved
@@ -1121,11 +1121,6 @@
 		{
 			EvaluableNode* end = threadLocalAllocationBuffer[threadLocalAllocationBuffer.size()-1];
 			threadLocalAllocationBuffer.pop_back();
-<<<<<<< HEAD
-
-			// std::cout << "!!!naricc_debug!!! GetNextNodeFromTLab: " << end << std::endl;
-=======
->>>>>>> ee0e02ad
 			return end;
 		}
 		else
@@ -1143,11 +1138,6 @@
 	{
 		assert(en->IsNodeDeallocated());
 
-<<<<<<< HEAD
-		// std::cout << "!!!naricc_debug!!! AddNodeToTLab " << en << std::endl;
-
-=======
->>>>>>> ee0e02ad
 		if(this != lastEvaluableNodeManager)
 		{
 			threadLocalAllocationBuffer.clear();
