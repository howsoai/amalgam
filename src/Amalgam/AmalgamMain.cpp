//project headers:
#include "Amalgam.h"
#include "AmalgamVersion.h"
#include "AssetManager.h"
#include "Concurrency.h"
#include "Entity.h"
#include "EntityExternalInterface.h"
#include "EntityQueries.h"
#include "EntityWriteListener.h"
#include "EvaluableNode.h"
#include "EvaluableNodeTreeFunctions.h"
#include "Interpreter.h"
#include "Parser.h"
#include "PerformanceProfiler.h"
#include "PlatformSpecific.h"

//system headers:
#include <iostream>
#include <filesystem>
#include <fstream>
#include <string>

//function prototypes:
int32_t RunAmalgamTrace(std::istream *in_stream, std::ostream *out_stream, std::string &random_seed);
<<<<<<< HEAD
int32_t RunAmalgamComm(std::istream *in_stream, std::ostream *out_stream, std::string &random_seed);
=======
>>>>>>> 969e4239

//usage:
// Note: spaces in raw string are correct, do not replace with tabs
std::string GetUsage()
{
	std::stringstream usage;
	usage
		<< "Amalgam Interpreter (" << AMALGAM_VERSION_STRING << ") - " << GetConcurrencyTypeString() << std::endl
		<<
R"(
Usage: amalgam [options] [file]

Options:
    -h, --help       Show help

    -v, --version    Show version

    -q, --quiet      Silence all stdio

<<<<<<< HEAD
    -l [file]        Specify a debug log file
=======
    -l [file]        Specify a log file
>>>>>>> 969e4239

    -s [seed]        Specify a particular random number seed. Can be any alphanumeric string

    -t [file]        Specify a code-based transaction log file

    --p-opcodes      Display engine profiling information for opcodes upon completion (one profiling
                     type allowed at a time); when used with --debug-sources, reports line numbers

    --p-labels       Display engine profiling information for labels upon completion (one profiling
                     type allowed at a time)

    --p-count [number]
                     When used with --p-opcodes or --p-labels, specifies the count of the top profile
                     information elements to display; the default is 20 for command line, all when
                     --p-file is specified

    --p-file [file]  When used with --p-opcodes or --p-labels, writes the profile information to a file

    --debug          When specified, begins in debugging mode

    --debug-minimal  When specified, begins in debugging mode with minimal output while stepping

    --debug-sources  When specified, prepends all node comments with the source of the node when applicable

    --nosbfds        Disables the sbfds acceleration, which is generally preferred in the heuristics

    --trace          Uses commands via stdio to act as if it were being called as a library

    --tracefile [file]
                     Like trace, but pulls the data from the file specified
<<<<<<< HEAD

    --comm           Executes Amalgam code via stdin in format '{int64_t:input_size_bytes}{str:input}' and
                     output response having similar format: '{int64_t:output_size_bytes}{str:output}'
=======
>>>>>>> 969e4239
)";

	//additional compiler defined options
	usage
#if defined(MULTITHREAD_SUPPORT) || defined(_OPENMP)
		<< std::endl
		<< "    --numthreads [number]" << std::endl
		<< "                     Maximum number of threads to use (if unspecified or set to zero, may use unlimited)" << std::endl
#endif
		<< std::endl;

	return usage.str();
}

//main
PLATFORM_MAIN_CONSOLE
{
	PLATFORM_ARGS_CONSOLE;

	if(args.size() == 1)
	{
		std::cout << GetUsage() << std::endl;
		return 0;
	}

	//run options
	bool debug_state = false;
	bool debug_minimal = false;
	bool debug_sources = false;
	bool profile_opcodes = false;
	bool profile_labels = false;
	size_t profile_count = 0;
	std::string profile_out_file;
	bool run_trace = false;
	bool run_tracefile = false;
	bool run_comm = false;
	std::string tracefile;
	std::string amlg_file_to_run;
	bool print_to_stdio = true;
	std::string write_log_filename;
	std::string print_log_filename;
#if defined(MULTITHREAD_SUPPORT) || defined(_OPENMP)
	size_t num_threads = 0;
#endif

	typedef std::chrono::steady_clock clk;
	auto t = std::chrono::duration_cast<std::chrono::milliseconds>(clk::now().time_since_epoch()).count();
	std::string random_seed = std::to_string(t);
	if(Platform_IsDebuggerPresent())
		random_seed = "01234567890123456789012345";

	//parameters to be passed into the code being run
	std::string interpreter_path{args[0]};
	std::vector<std::string> passthrough_params;
	passthrough_params.emplace_back(""); //add placeholder for script name

	for(size_t i = 1; i < args.size(); i++)
	{
		if(args[i] == "-h" || args[i] == "--help")
<<<<<<< HEAD
		{
			std::cout << GetUsage();
			return 0;
		}
		else if(args[i] == "-l" && i + 1 < args.size())
=======
>>>>>>> 969e4239
		{
			std::cout << GetUsage();
			return 0;
		}
		else if(args[i] == "-v" || args[i] == "--version")
		{
			std::cout << AMALGAM_VERSION_STRING << std::endl;
			return 0;
		}
		else if(args[i] == "-q" || args[i] == "--quiet")
			print_to_stdio = false;
		else if(args[i] == "-l" && i + 1 < args.size())
			print_log_filename = args[++i];
		else if(args[i] == "-s" && i + 1 < args.size())
			random_seed = args[++i];
		else if(args[i] == "-t" && i + 1 < args.size())
			write_log_filename = args[++i];
		else if(args[i] == "--p-opcodes")
			profile_opcodes = true;
		else if(args[i] == "--p-labels")
			profile_labels = true;
		else if(args[i] == "--p-count" && i + 1 < args.size())
			profile_count = static_cast<size_t>(std::max(std::atoi(args[++i].data()), 0));
		else if(args[i] == "--p-file" && i + 1 < args.size())
			profile_out_file = args[++i];
<<<<<<< HEAD
		else if(args[i] == "-q" || args[i] == "--quiet")
			print_to_stdio = false;
		else if(args[i] == "-s" && i + 1 < args.size())
			random_seed = args[++i];
		else if(args[i] == "-t" && i + 1 < args.size())
			write_log_filename = args[++i];
	#if defined(MULTITHREAD_SUPPORT) || defined(_OPENMP)
		else if(args[i] == "--numthreads")
			num_threads = static_cast<size_t>(std::max(std::atoi(args[++i].data()), 0));
	#endif
=======
>>>>>>> 969e4239
		else if(args[i] == "--debug")
			debug_state = true;
		else if(args[i] == "--debug-minimal")
		{
			debug_state = true;
			debug_minimal = true;
		}
		else if(args[i] == "--debug-sources")
			debug_sources = true;
		else if(args[i] == "--nosbfds")
			_enable_SBF_datastore = false;
		else if(args[i] == "--comm")
			run_comm = true;
		else if(args[i] == "--trace")
			run_trace = true;
		else if(args[i] == "--tracefile" && i + 1 < args.size())
		{
			run_tracefile = true;
			tracefile = args[++i];
		}
<<<<<<< HEAD
		else if(args[i] == "-v" || args[i] == "--version")
			std::cout << AMALGAM_VERSION_STRING << std::endl;
=======
#if defined(MULTITHREAD_SUPPORT) || defined(_OPENMP)
		else if(args[i] == "--numthreads")
			num_threads = static_cast<size_t>(std::max(std::atoi(args[++i].data()), 0));
#endif
>>>>>>> 969e4239
		else if(amlg_file_to_run == "")
		{
			//if relative path, prepend current working dir to make absolute path
			//path is not converted to canonical path to preserve user's input
			std::filesystem::path file(args[i]);
			if(file.is_relative())
				file = std::filesystem::current_path() / file;

			amlg_file_to_run = file.string();
			passthrough_params[0] = amlg_file_to_run;
		}
		else //add on to passthrough params
			passthrough_params.emplace_back(args[i]);
	}

#if defined(MULTITHREAD_SUPPORT) || defined(_OPENMP)
	Concurrency::SetMaxNumThreads(num_threads);
#endif

	if(debug_state)
		Interpreter::SetDebuggingState(true);

	if(debug_sources)
		asset_manager.debugSources = true;

	if(debug_minimal)
		asset_manager.debugMinimal = true;

	if(profile_opcodes)
		Interpreter::SetOpcodeProfilingState(true);

	if(profile_labels)
		Interpreter::SetLabelProfilingState(true);

	if(run_trace)
	{
		return RunAmalgamTrace(&std::cin, &std::cout, random_seed);
	}
	else if(run_comm)
	{
		return RunAmalgamComm(&std::cin, &std::cout, random_seed);
	}
	else if(run_tracefile)
	{
		std::istream *trace_stream = new std::ifstream(tracefile);
		int ret = RunAmalgamTrace(trace_stream, &std::cout, random_seed);
		delete trace_stream;

		if(profile_opcodes || profile_labels)
			PerformanceProfiler::PrintProfilingInformation(profile_out_file, profile_count);

		return ret;
	}
	else
	{
		//run the standard amlg command line interface
		std::string file_type = "";
		Entity *entity = asset_manager.LoadEntityFromResourcePath(amlg_file_to_run, file_type, false, true, false, true, random_seed);
		if(entity == nullptr)
			return 0;

		asset_manager.SetRootPermission(entity, true);

		ExecutionCycleCount num_steps_executed = 0;
		size_t num_nodes_allocated = 0;
		PrintListener *print_listener = nullptr;
		std::vector<EntityWriteListener *> write_listeners;

		if(Platform_IsDebuggerPresent())
		{
			print_listener = new PrintListener("out.txt", print_to_stdio);
		}
		else if(print_log_filename != "" || print_to_stdio)
		{
			print_listener = new PrintListener(print_log_filename, print_to_stdio);
		}

		if(write_log_filename != "")
		{
			EntityWriteListener *write_log = new EntityWriteListener(entity, false, write_log_filename);
			write_listeners.push_back(write_log);
		}

		//transform args into args variable
		EvaluableNode *call_stack = entity->evaluableNodeManager.AllocNode(ENT_LIST);
		EvaluableNode *args_node = entity->evaluableNodeManager.AllocNode(ENT_ASSOC);
		call_stack->AppendOrderedChildNode(args_node);

		//top-level stack variable holding argv
		args_node->SetMappedChildNode("argv", CreateListOfStringsFromIteratorAndFunction(passthrough_params,
			&entity->evaluableNodeManager, [](auto s) { return s; }));

		//top-level stack variable holding path to interpreter
		EvaluableNode *interpreter_node = entity->evaluableNodeManager.AllocNode(ENT_STRING);
		interpreter_node->SetStringValue(interpreter_path);
		args_node->SetMappedChildNode("interpreter", interpreter_node);

		//execute the entity
		entity->Execute(0, num_steps_executed, 0, num_nodes_allocated, &write_listeners, print_listener, call_stack);

		//clean up the nodes created here
		entity->evaluableNodeManager.FreeNodeTree(call_stack);

		//detect memory leaks for debugging
		// the entity should have one reference left, which is the entity's code itself
		if(entity->evaluableNodeManager.GetNumberOfNodesReferenced() > 1)
		{
			auto &temp_used_nodes = entity->evaluableNodeManager.GetNodesReferenced();
			std::cerr << "Error: memory leak." << std::endl;

			if(Platform_IsDebuggerPresent())
			{
				std::cerr << "The following temporary nodes are still in use : " << std::endl;
				for(auto &[used_node, _] : temp_used_nodes)
				{
					std::cerr << "Item:" << std::endl;
					std::cerr << Parser::Unparse(used_node, &entity->evaluableNodeManager);
				}
			}
		}

		if(profile_opcodes || profile_labels)
			PerformanceProfiler::PrintProfilingInformation(profile_out_file, profile_count);

		if(Platform_IsDebuggerPresent())
		{
			auto nodes_used = entity->evaluableNodeManager.GetNumberOfUsedNodes();
			auto nodes_free = entity->evaluableNodeManager.GetNumberOfUnusedNodes();
			std::cout << "Root Entity nodes in use: " << nodes_used << "/" << (nodes_used + nodes_free) << std::endl;
		}

		for(auto &ewl : write_listeners)
			delete ewl;
		if(print_listener != nullptr)
			delete print_listener;

		if(Platform_IsDebuggerPresent())
		{
			delete entity;

			auto num_strings_used = string_intern_pool.GetNumDynamicStringsInUse();
			//there should always at least be the empty string
			if(num_strings_used > 0)
			{
				std::cerr << "ERROR: Num strings still in use: " << num_strings_used << std::endl;
				std::vector<std::string> in_use = string_intern_pool.GetNonStaticStringsInUse();
				for(auto &s : in_use)
					std::cerr << '"' << s << '"' << std::endl;
			}

			std::cout << "Memory reclaimation complete." << std::endl;
		}
	}

	return 0;
}<|MERGE_RESOLUTION|>--- conflicted
+++ resolved
@@ -22,10 +22,7 @@
 
 //function prototypes:
 int32_t RunAmalgamTrace(std::istream *in_stream, std::ostream *out_stream, std::string &random_seed);
-<<<<<<< HEAD
 int32_t RunAmalgamComm(std::istream *in_stream, std::ostream *out_stream, std::string &random_seed);
-=======
->>>>>>> 969e4239
 
 //usage:
 // Note: spaces in raw string are correct, do not replace with tabs
@@ -45,11 +42,7 @@
 
     -q, --quiet      Silence all stdio
 
-<<<<<<< HEAD
-    -l [file]        Specify a debug log file
-=======
     -l [file]        Specify a log file
->>>>>>> 969e4239
 
     -s [seed]        Specify a particular random number seed. Can be any alphanumeric string
 
@@ -80,12 +73,9 @@
 
     --tracefile [file]
                      Like trace, but pulls the data from the file specified
-<<<<<<< HEAD
 
     --comm           Executes Amalgam code via stdin in format '{int64_t:input_size_bytes}{str:input}' and
                      output response having similar format: '{int64_t:output_size_bytes}{str:output}'
-=======
->>>>>>> 969e4239
 )";
 
 	//additional compiler defined options
@@ -145,14 +135,6 @@
 	for(size_t i = 1; i < args.size(); i++)
 	{
 		if(args[i] == "-h" || args[i] == "--help")
-<<<<<<< HEAD
-		{
-			std::cout << GetUsage();
-			return 0;
-		}
-		else if(args[i] == "-l" && i + 1 < args.size())
-=======
->>>>>>> 969e4239
 		{
 			std::cout << GetUsage();
 			return 0;
@@ -178,19 +160,6 @@
 			profile_count = static_cast<size_t>(std::max(std::atoi(args[++i].data()), 0));
 		else if(args[i] == "--p-file" && i + 1 < args.size())
 			profile_out_file = args[++i];
-<<<<<<< HEAD
-		else if(args[i] == "-q" || args[i] == "--quiet")
-			print_to_stdio = false;
-		else if(args[i] == "-s" && i + 1 < args.size())
-			random_seed = args[++i];
-		else if(args[i] == "-t" && i + 1 < args.size())
-			write_log_filename = args[++i];
-	#if defined(MULTITHREAD_SUPPORT) || defined(_OPENMP)
-		else if(args[i] == "--numthreads")
-			num_threads = static_cast<size_t>(std::max(std::atoi(args[++i].data()), 0));
-	#endif
-=======
->>>>>>> 969e4239
 		else if(args[i] == "--debug")
 			debug_state = true;
 		else if(args[i] == "--debug-minimal")
@@ -211,15 +180,10 @@
 			run_tracefile = true;
 			tracefile = args[++i];
 		}
-<<<<<<< HEAD
-		else if(args[i] == "-v" || args[i] == "--version")
-			std::cout << AMALGAM_VERSION_STRING << std::endl;
-=======
 #if defined(MULTITHREAD_SUPPORT) || defined(_OPENMP)
 		else if(args[i] == "--numthreads")
 			num_threads = static_cast<size_t>(std::max(std::atoi(args[++i].data()), 0));
 #endif
->>>>>>> 969e4239
 		else if(amlg_file_to_run == "")
 		{
 			//if relative path, prepend current working dir to make absolute path
