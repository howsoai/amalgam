//project headers:
#include "AmalgamVersion.h"
#include "AssetManager.h"
#include "EntityExternalInterface.h"
#include "PlatformSpecific.h"
#include "RandomStream.h"

//system headers:
#include <fstream>
#include <iostream>
#include <string>

extern EntityExternalInterface entint;

const std::string SUCCESS_RESPONSE = std::string("success");
const std::string FAILURE_RESPONSE = std::string("failure");

//runs a loop processing commands in the same manner as the API
// Message structure: <COMMAND> [ADDITIONAL ARGS] [DATA]
int32_t RunAmalgamTrace(std::istream *in_stream, std::ostream *out_stream, std::string &random_seed)
{
	if(in_stream == nullptr)
		return 0;

	RandomStream random_stream(random_seed);

	//set default store to be compressed
	asset_manager.defaultEntityExtension = FILE_EXTENSION_COMPRESSED_AMALGAM_CODE;

	// Define all these variables outside the main loop to reduce memory churn.
	std::string input;
	std::string handle;
	std::string label;
	std::string command;
	std::string data;
	std::string persistent;
	std::string use_contained;
	std::string print_listener_path;
	std::string transaction_listener_path;
	std::string response;

	// program loop
	while(in_stream->good())
	{
		// read external input
		getline(*in_stream, input, '\n');

		command = StringManipulation::RemoveFirstWord(input);

		// perform specified operation
		if(command == "LOAD_ENTITY")
		{
			std::vector<std::string> command_tokens = Platform_SplitArgString(input);
			if(command_tokens.size() >= 4)
			{
				handle = command_tokens[0];
				data = command_tokens[1];  // path to amlg file
				persistent = command_tokens[2];
				use_contained = command_tokens[3];

				if(command_tokens.size() >= 5)
					print_listener_path = command_tokens[4];
				else
					print_listener_path = "";

				if(command_tokens.size() >= 6)
					transaction_listener_path = command_tokens[5];
				else
					transaction_listener_path = "";

				std::string new_rand_seed = random_stream.CreateOtherStreamStateViaString("trace");
<<<<<<< HEAD
				auto status = entint.LoadEntity(handle, data, persistent == "true", load_contained == "true", transaction_listener_path, print_listener_path, new_rand_seed);
				response = status.loaded ? SUCCESS_RESPONSE : FAILURE_RESPONSE;
=======
				bool result = entint.LoadEntity(handle, data, persistent == "true", use_contained == "true", transaction_listener_path, print_listener_path, new_rand_seed);
				response = result ? SUCCESS_RESPONSE : FAILURE_RESPONSE;
>>>>>>> 9dc97756
			}
			else
			{
				//Insufficient arguments
				response = FAILURE_RESPONSE;
			}
		}
		else if(command == "STORE_ENTITY")
		{
			std::vector<std::string> command_tokens = Platform_SplitArgString(input);
			if(command_tokens.size() >= 4)
			{
				handle = command_tokens[0];
				data = command_tokens[1];  // path to amlg file
				persistent = command_tokens[2];
				use_contained = command_tokens[3];

				entint.StoreEntity(handle, data, persistent == "true", use_contained == "true");
				response = SUCCESS_RESPONSE;
			}
			else
			{
				//Insufficient arguments
				response = FAILURE_RESPONSE;
			}
		}
		else if(command == "DESTROY_ENTITY")
		{
			handle = StringManipulation::RemoveFirstWord(input);

			entint.DestroyEntity(handle);
			response = SUCCESS_RESPONSE;
		}
		else if(command == "SET_JSON_TO_LABEL")
		{
			handle = StringManipulation::RemoveFirstWord(input);
			label = StringManipulation::RemoveFirstWord(input);
			data = input;  // json data
			bool result = entint.SetJSONToLabel(handle, label, data);
			response = result ? SUCCESS_RESPONSE : FAILURE_RESPONSE;
		}
		else if(command == "GET_JSON_FROM_LABEL")
		{
			handle = StringManipulation::RemoveFirstWord(input);
			label = StringManipulation::RemoveFirstWord(input);
			response = entint.GetJSONFromLabel(handle, label);
		}
		else if(command == "EXECUTE_ENTITY_JSON")
		{
			handle = StringManipulation::RemoveFirstWord(input);
			label = StringManipulation::RemoveFirstWord(input);
			data = input;  // json data
			response = entint.ExecuteEntityJSON(handle, label, data);
		}
		else if(command == "SET_RANDOM_SEED")
		{
			handle = StringManipulation::RemoveFirstWord(input);
			data = input;
			bool result = entint.SetRandomSeed(handle, data);
			response = result ? SUCCESS_RESPONSE : FAILURE_RESPONSE;
		}
		else if(command == "VERSION")
		{
			response = AMALGAM_VERSION_STRING;
		}
		else if(command == "EXIT")
		{
			break;
		}
		else if(command == "#" || command == "")
		{
			// Commment or blank lines used in execution dumps.
		}
		else
		{
			response = "Unknown command: " + command;
		}

		// return response
		if(out_stream != nullptr)
			*out_stream << response << std::endl;
	}

	if(Platform_IsDebuggerPresent())
		std::cout << "Trace file complete." << std::endl;

	return 0;
}<|MERGE_RESOLUTION|>--- conflicted
+++ resolved
@@ -69,13 +69,8 @@
 					transaction_listener_path = "";
 
 				std::string new_rand_seed = random_stream.CreateOtherStreamStateViaString("trace");
-<<<<<<< HEAD
-				auto status = entint.LoadEntity(handle, data, persistent == "true", load_contained == "true", transaction_listener_path, print_listener_path, new_rand_seed);
+				auto status = entint.LoadEntity(handle, data, persistent == "true", use_contained == "true", transaction_listener_path, print_listener_path, new_rand_seed);
 				response = status.loaded ? SUCCESS_RESPONSE : FAILURE_RESPONSE;
-=======
-				bool result = entint.LoadEntity(handle, data, persistent == "true", use_contained == "true", transaction_listener_path, print_listener_path, new_rand_seed);
-				response = result ? SUCCESS_RESPONSE : FAILURE_RESPONSE;
->>>>>>> 9dc97756
 			}
 			else
 			{
