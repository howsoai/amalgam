--- conflicted
+++ resolved
@@ -429,11 +429,7 @@
 		//if dense, loop over, assuming likely to hit
 		//writing out this code yields notably better performance than
 		//using ContainsWithoutMaximumIndexCheck and attempting to let the compiler optimize
-<<<<<<< HEAD
-		if(num_indices / num_buckets > 8)
-=======
 		if(num_indices / num_buckets > 20)
->>>>>>> 8a302128
 		{
 			for(size_t bucket = 0, index = 0;
 				bucket < num_buckets; bucket++, index++)
