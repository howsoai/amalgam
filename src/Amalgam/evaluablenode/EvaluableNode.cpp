--- conflicted
+++ resolved
@@ -1646,11 +1646,6 @@
 			break;
 		case ENT_STRING:
 		case ENT_SYMBOL:
-<<<<<<< HEAD
-			// std::cout << "!!!naricc_debug!!!: Invalidate: " << value.stringValueContainer.stringID << " label: " <<  value.stringValueContainer.labelStringID << std::endl;
-=======
-			std::cout << "!!!naricc_debug!!!: Invalidate: " << value.stringValueContainer.stringID << " label: " <<  value.stringValueContainer.labelStringID << std::endl;
->>>>>>> ee0e02ad
 			string_intern_pool.DestroyStringReferences(value.stringValueContainer.stringID, value.stringValueContainer.labelStringID);
 			break;
 		case ENT_ASSOC:
