--- conflicted
+++ resolved
@@ -1115,13 +1115,7 @@
 			if(cur_interpreter->curEntity == entity)
 				return false;
 
-<<<<<<< HEAD
-			//TODO 21546: use a better way to determine if any entities are being executed other than this thread, figure out way to not need to write directly to data structures of an existing node (need to remove labels from language to accomplish?)
-		#ifdef MULTITHREAD_SUPPORT
-			if(cur_interpreter->scopeStackUniqueAccessStartingDepth > 0)
-=======
 			if(entity->evaluableNodeManager.IsAnyNodeReferencedOtherThanRoot())
->>>>>>> a83ed7ae
 				return false;
 		}
 
