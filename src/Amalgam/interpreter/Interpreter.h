--- conflicted
+++ resolved
@@ -929,14 +929,6 @@
 			//if accessing the entity or have multiple threads, can't ensure safety
 			if(cur_interpreter->curEntity == entity)
 				return false;
-<<<<<<< HEAD
-=======
-
-		#ifdef MULTITHREAD_SUPPORT
-			if(cur_interpreter->scopeStackUniqueAccessStartingDepth > 0)
-				return false;
-		#endif
->>>>>>> 958716b4
 		}
 
 		return true;
