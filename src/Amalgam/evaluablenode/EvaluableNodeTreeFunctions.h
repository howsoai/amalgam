#pragma once

//project headers:
#include "Entity.h"
#include "EvaluableNode.h"

//system headers:
#include <codecvt>
#include <locale>
#include <string_view>
#include <tuple>

//forward declarations:
class Entity;
class Interpreter;

//used for any operation that must sort different values - for passing in a lambda to run on every operation
class CustomEvaluableNodeComparator
{
public:
	constexpr CustomEvaluableNodeComparator(Interpreter *_interpreter, EvaluableNode *_function, EvaluableNode *target_list)
		: interpreter(_interpreter), function(_function), targetList(target_list)
	{ }

	bool operator()(EvaluableNode *a, EvaluableNode *b);

private:
	Interpreter *interpreter;
	EvaluableNode *function;
	EvaluableNode *targetList;
};

//sorts list based on the specified CustomEvaluableNodeComparator using a stable merge sort
// does not require weak ordering from cenc
// merge sort is the preferrable sort due to the lack of weak ordering and bottleneck being interpretation
//returns a newly sorted list
std::vector<EvaluableNode *> CustomEvaluableNodeOrderedChildNodesSort(std::vector<EvaluableNode *> &list, CustomEvaluableNodeComparator &cenc);

class EvaluableNodeIDPathTraverser
{
public:
	inline EvaluableNodeIDPathTraverser()
		: idPath(nullptr), idPathEntries(nullptr), curIndex(0), destSidReference(nullptr)
	{	}

	//calls AnalyzeIDPath with the same parameters
	inline EvaluableNodeIDPathTraverser(EvaluableNode *id_path, StringInternRef *dest_sid_ref)
	{
		AnalyzeIDPath(id_path, dest_sid_ref);
	}

	//populates attributes based on the id_path
	//if has non-null dest_sid_ref, then it will store the pointer and use it to populate the destination string id
	void AnalyzeIDPath(EvaluableNode *id_path, StringInternRef *dest_sid_ref)
	{
		idPath = nullptr;
		idPathEntries = nullptr;
		curIndex = 0;
		containerIdIndex = 0;
		entityIdIndex = 0;
		lastIdIndex = 0;

		destSidReference = dest_sid_ref;
		//if the destination sid is requested, initialize it
		if(destSidReference != nullptr)
			*destSidReference = StringInternRef(string_intern_pool.NOT_A_STRING_ID);

		//if single value, then just set and return
		if(EvaluableNode::IsNull(id_path))
		{
			idPath = id_path;
			return;
		}
		else if(id_path->GetType() != ENT_LIST)
		{
			idPath = id_path;
			if(destSidReference == nullptr)
			{
				entityIdIndex = 1;
				lastIdIndex = 1;
			}
			return;
		}

		//size of the entity list excluding trailing nulls
		auto id_path_entries = &id_path->GetOrderedChildNodesReference();
		size_t non_null_size = id_path_entries->size();
		while(non_null_size > 0 && EvaluableNode::IsNull((*id_path_entries)[non_null_size - 1]))
			non_null_size--;

		//if no entities, nothing to traverse
		if(non_null_size == 0)
			return;

		idPath = id_path;
		idPathEntries = id_path_entries;

		//find first index
		while(curIndex < non_null_size && EvaluableNode::IsNull((*idPathEntries)[curIndex]))
			curIndex++;

		lastIdIndex = non_null_size - 1;
		entityIdIndex = lastIdIndex;

		if(destSidReference != nullptr)
		{
			//walk down to find the entity id
			while(entityIdIndex > curIndex && EvaluableNode::IsNull((*idPathEntries)[entityIdIndex - 1]))
				entityIdIndex--;
		}

		//index of the target entity's container's id; start at curIndex,
		//and if there's room, try to work downward to find the id previous to entityIdIndex
		//if there's nothing between, it won't execute, or it will set them back to being the same
		containerIdIndex = curIndex;
		if(entityIdIndex > curIndex)
		{
			containerIdIndex = entityIdIndex - 1;
			while(containerIdIndex > curIndex && EvaluableNode::IsNull((*idPathEntries)[containerIdIndex - 1]))
				containerIdIndex--;
		}
	}

	constexpr bool IsContainer()
	{	return (curIndex == containerIdIndex);	}

	constexpr bool IsEntity()
	{	return (curIndex == entityIdIndex);	}

	constexpr bool IsLastIndex()
	{	return (curIndex == lastIdIndex);	}

	inline void AdvanceIndex()
	{
		do
		{
			//advance to next step
			curIndex++;
		} while(curIndex < entityIdIndex && EvaluableNode::IsNull((*idPathEntries)[curIndex]));
	}

	//gets the current ID, nullptr if out of ids
	inline EvaluableNode *GetCurId()
	{
		if(idPathEntries == nullptr)
		{
			if(curIndex == 0)
				return idPath;
			return nullptr;
		}

		if(curIndex > entityIdIndex)
			return nullptr;
		return (*idPathEntries)[curIndex];
	}

	//the node for the id path and a pointer to its ordered child nodes
	EvaluableNode *idPath;
	std::vector<EvaluableNode *> *idPathEntries;

	//current index in idPath
	size_t curIndex;

	//index of the container of the target entity in idPath
	size_t containerIdIndex;

	//index of the target entity entity in idPath
	size_t entityIdIndex;

	//index of the last entity id, if applicable
	size_t lastIdIndex;

	//if not nullptr, then will be set to a reference to the destination string id
	StringInternRef *destSidReference;
};

template<typename EntityReferenceType>
std::pair<EntityReferenceType, EntityReferenceType>
TraverseToEntityReferenceAndContainerViaEvaluableNodeID(Entity *from_entity,
	EvaluableNode *id_node,
	StringRef *dest_sid_ref)
{
	if(EvaluableNode::IsNull(id_node))
		return std::make_pair(EntityReferenceType(from_entity), EntityReferenceType(nullptr));

	//get the string id, get a reference if returning it
	if(dest_sid_ref == nullptr)
	{
		StringInternPool::StringID sid = EvaluableNode::ToStringIDIfExists(id_node);

		//need to lock the container first
		EntityReferenceType container_reference(from_entity);
		return std::make_pair(EntityReferenceType(from_entity->GetContainedEntity(sid)),
			std::move(container_reference));
	}
	else
	{
		StringInternPool::StringID sid = EvaluableNode::ToStringIDWithReference(id_node);

		//if there exists an entity with sid, then return it
		Entity *container = from_entity->GetContainedEntity(sid);
		if(container != nullptr)
		{
			string_intern_pool.DestroyStringReference(sid);
			return std::make_pair(EntityReferenceType(nullptr), EntityReferenceType(container));
		}

		dest_sid_ref->SetIDWithReferenceHandoff(sid);
		return std::make_pair(EntityReferenceType(nullptr), EntityReferenceType(from_entity));
	}
}

template<typename EntityReferenceType>
std::pair<EntityReferenceType, EntityReferenceType>
TraverseToEntityReferenceAndContainerViaEvaluableNodeID(Entity *from_entity,
	EvaluableNode *id_node_1, EvaluableNode *id_node_2,
	StringRef *dest_sid_ref)
{
	if(EvaluableNode::IsNull(id_node_1))
		return TraverseToEntityReferenceAndContainerViaEvaluableNodeID<EntityReferenceType>(from_entity, id_node_2, dest_sid_ref);
	if(EvaluableNode::IsNull(id_node_2))
		return TraverseToEntityReferenceAndContainerViaEvaluableNodeID<EntityReferenceType>(from_entity, id_node_1, dest_sid_ref);

	if(dest_sid_ref == nullptr)
	{
		//assume from_entity contains the container
		EntityReadReference container_container(from_entity);

		//assume id_node_1 references container
		StringInternPool::StringID sid_1 = EvaluableNode::ToStringIDIfExists(id_node_1);
		EntityReferenceType container(container_container->GetContainedEntity(sid_1));
		if(container == nullptr)
			return std::make_pair(EntityReferenceType(nullptr), EntityReferenceType(nullptr));

		//assume id_node_2 references entity
		StringInternPool::StringID sid_2 = EvaluableNode::ToStringIDIfExists(id_node_2);
		return std::make_pair(EntityReferenceType(container->GetContainedEntity(sid_2)), std::move(container));
	}
	else
	{
		//assume from_entity might be the container
		StringInternPool::StringID sid_1 = EvaluableNode::ToStringIDIfExists(id_node_1);
		EntityReferenceType possible_container(from_entity->GetContainedEntity(sid_1));

		//if didn't find a valid possible_container, return nothing
		if(possible_container == nullptr)
			return std::make_pair(EntityReferenceType(nullptr), EntityReferenceType(nullptr));

		//see if id_node_2 represents an existing entity
		StringInternPool::StringID sid_2 = EvaluableNode::ToStringIDWithReference(id_node_2);
		EntityReferenceType possible_target_entity(possible_container->GetContainedEntity(sid_2));
		if(possible_target_entity != nullptr)
		{
			string_intern_pool.DestroyStringReference(sid_2);
			return std::make_pair(EntityReferenceType(nullptr), std::move(possible_target_entity));
		}

		dest_sid_ref->SetIDWithReferenceHandoff(sid_2);
		return std::make_pair(EntityReferenceType(nullptr), std::move(possible_container));
	}
}

//Starts at the container specified and traverses the id path specified, finding the relative Entity to from_entity
//returns a reference of the entity specified by the id path followed by a reference to its container
template<typename EntityReferenceType>
std::pair<EntityReferenceType, EntityReferenceType>
TraverseToEntityReferenceAndContainerViaEvaluableNodeIDPath(
<<<<<<< HEAD
	Entity *from_entity, EvaluableNode *id_path,
	StringRef *dest_sid_ref = nullptr)
{
	//if the destination sid is requested, initialize it
	if(dest_sid_ref != nullptr)
		*dest_sid_ref = StringRef(string_intern_pool.NOT_A_STRING_ID);

=======
	Entity *from_entity, EvaluableNodeIDPathTraverser &traverser)
{
>>>>>>> 939af799
	if(from_entity == nullptr)
		return std::make_pair(EntityReferenceType(nullptr), EntityReferenceType(nullptr));

	//if already at the entity, return
	if(traverser.IsEntity())
		return TraverseToEntityReferenceAndContainerViaEvaluableNodeID<EntityReferenceType>(from_entity,
			traverser.GetCurId(), traverser.destSidReference);

	//if at the container, lock the container and return the entity
	if(traverser.IsContainer())
	{
		EvaluableNode *node_id_1 = traverser.GetCurId();
		traverser.AdvanceIndex();
		EvaluableNode *node_id_2 = traverser.GetCurId();
		return TraverseToEntityReferenceAndContainerViaEvaluableNodeID<EntityReferenceType>(from_entity,
			node_id_1, node_id_2, traverser.destSidReference);
	}

	//the entity is deeper than one of the container's entities, so put a read lock on it and traverse
	//always keep one to two locks active at once to walk down the entity containers
	//keep track of a reference for the current entity being considered
	//and a reference of the type that will be used for the target container
	EntityReadReference relative_entity_container(from_entity);

	//infinite loop, but logic inside will break it out appropriately
	while(true)
	{
		EvaluableNode *cur_node_id = traverser.GetCurId();
		StringInternPool::StringID sid = EvaluableNode::ToStringIDIfExists(cur_node_id);
		Entity *next_entity = relative_entity_container->GetContainedEntity(sid);
		if(next_entity == nullptr)
			break;

		traverser.AdvanceIndex();

		if(traverser.IsContainer())
		{
			EvaluableNode *next_node_id_1 = traverser.GetCurId();
			traverser.AdvanceIndex();
			EvaluableNode *next_node_id_2 = traverser.GetCurId();
			return TraverseToEntityReferenceAndContainerViaEvaluableNodeID<EntityReferenceType>(next_entity,
				next_node_id_1, next_node_id_2, traverser.destSidReference);
		}

		//traverse the id path for the next loop
		
		relative_entity_container = EntityReadReference(next_entity);
	}

	//something failed
	return std::make_pair(EntityReferenceType(nullptr), EntityReferenceType(nullptr));
}

//like TraverseToEntityReferenceAndContainerViaEvaluableNodeIDPath
//except only returns the entity requested
template<typename EntityReferenceType>
inline EntityReferenceType TraverseToExistingEntityReferenceViaEvaluableNodeIDPath(
	Entity *from_entity, EvaluableNodeIDPathTraverser &traverser)
{
	auto [entity, container]
		= TraverseToEntityReferenceAndContainerViaEvaluableNodeIDPath<EntityReferenceType>(
			from_entity, traverser);

	return std::move(entity);
}

//like corresponding TraverseToEntityReferenceAndContainerViaEvaluableNodeIDPath
//but uses an id path and populates dest_sid_ref with the destination string id
// if dest_sid_ref is not nullptr
template<typename EntityReferenceType>
std::pair<EntityReferenceType, EntityReferenceType>
TraverseToEntityReferenceAndContainerViaEvaluableNodeIDPath(
	Entity *from_entity, EvaluableNode *id_path, StringInternRef *dest_sid_ref = nullptr)
{
	EvaluableNodeIDPathTraverser traverser(id_path, dest_sid_ref);
	auto [entity, container]
		= TraverseToEntityReferenceAndContainerViaEvaluableNodeIDPath<EntityReferenceType>(
			from_entity, traverser);

	return std::make_pair(std::move(entity), std::move(container));
}

//like corresponding TraverseToEntityReferenceAndContainerViaEvaluableNodeIDPath
//but uses an id path
template<typename EntityReferenceType>
inline EntityReferenceType TraverseToExistingEntityReferenceViaEvaluableNodeIDPath(
	Entity *from_entity, EvaluableNode *id_path)
{
	EvaluableNodeIDPathTraverser traverser(id_path, nullptr);
	auto [entity, container]
		= TraverseToEntityReferenceAndContainerViaEvaluableNodeIDPath<EntityReferenceType>(
			from_entity, traverser);

	return std::move(entity);
}

//traverses id_path_1 and id_path_2 from from_entity, returns the corresponding entities, as well as
//read references to those entities and all entities they contain
std::tuple<Entity *, Entity *, Entity::EntityReferenceBufferReference<EntityReadReference>>
	TraverseToDeeplyContainedEntityReadReferencesViaEvaluableNodeIDPath(Entity *from_entity,
		EvaluableNode *id_path_1, EvaluableNode *id_path_2);

//constructs an ID or list of IDs that will traverse frome a to b, assuming that b is contained somewhere within a
EvaluableNode *GetTraversalIDPathFromAToB(EvaluableNodeManager *enm, Entity *a, Entity *b);

//similar to Parser::GetCodeForPathFromAToB, but instead returns a list of how to traverse each node, such as which index or which key to use to traverse
// returns nullptr if no path exists
EvaluableNode *GetTraversalPathListFromAToB(EvaluableNodeManager *enm, EvaluableNode::ReferenceAssocType &node_parents, EvaluableNode *a, EvaluableNode *b);

//Starts at source and traverses based on the indexes in the index_path, assuming that index_path is a list of ordered nodes each
// of which specifies the index (number of string) to traverse
//if the index_path_nodes should be a pointer to an array of EvaluableNodes *s of length num_index_path_nodes
//if enm is non-null, then it will enlarge lists sizes, add assoc keys, and create entirely new nodes (of default types) if the target does not exist, up to a maximum of max_num_nodes
// (unless max_num_nodes is 0, in which case it is ignored)
// if it is null, then it will only return existing nodes
EvaluableNode **GetRelativeEvaluableNodeFromTraversalPathList(EvaluableNode **source, EvaluableNode **index_path_nodes, size_t num_index_path_nodes, EvaluableNodeManager *enm, size_t max_num_nodes);

//accumulates variable_value_node into value_destination_node and returns the result
// will free the top node of variable_value_node if possible; e.g., if appending a list, to a list, will free the second list if possible
EvaluableNodeReference AccumulateEvaluableNodeIntoEvaluableNode(EvaluableNodeReference value_destination_node, EvaluableNodeReference variable_value_node, EvaluableNodeManager *enm);

//using enm, builds an assoc from id_value_container using get_string_id and get_number to get the id and number of each entry
//note that get_string_id will be called twice and will be called under locks in multithreading, so it should be a very simple function
template<typename IDValueContainer, typename IDFunction, typename ValueFunction>
inline EvaluableNodeReference CreateAssocOfNumbersFromIteratorAndFunctions(IDValueContainer &id_value_container,
	IDFunction get_string_id, ValueFunction get_number, EvaluableNodeManager *enm)
{
	EvaluableNode *assoc = enm->AllocNode(ENT_ASSOC);
	assoc->ReserveMappedChildNodes(id_value_container.size());

	string_intern_pool.CreateStringReferences(id_value_container, get_string_id);

	for(auto &id_value_iterator : id_value_container)
	{
		StringInternPool::StringID entity_sid = get_string_id(id_value_iterator);
		assoc->SetMappedChildNodeWithReferenceHandoff(entity_sid, enm->AllocNode(get_number(id_value_iterator)));
	}

	return EvaluableNodeReference(assoc, true);
}

//using enm, builds a list from value_container using get_string_id and get_number to get the id and number of each entry
template<typename ValueContainer, typename GetNumberFunction>
inline EvaluableNodeReference CreateListOfNumbersFromIteratorAndFunction(ValueContainer &value_container,
	EvaluableNodeManager *enm, GetNumberFunction get_number)
{
	EvaluableNode *list = enm->AllocListNodeWithOrderedChildNodes(ENT_NUMBER, value_container.size());
	auto &ocn = list->GetOrderedChildNodes();

	size_t index = 0;
	for(auto value_element : value_container)
		ocn[index++]->SetNumberValue(get_number(value_element));

	return EvaluableNodeReference(list, true);
}

//using enm, builds a list from string_container to id_value_iterator_end using get_string_id and get_number to get the id and number of each entry
//note that get_string_id will be called twice and will be called under locks in multithreading, so it should be a very simple function
template<typename StringContainer, typename GetStringFunction>
inline EvaluableNodeReference CreateListOfStringsIdsFromIteratorAndFunction(StringContainer &string_container,
	EvaluableNodeManager *enm, GetStringFunction get_string_id)
{
	EvaluableNode *list = enm->AllocListNodeWithOrderedChildNodes(ENT_STRING, string_container.size());
	auto &ocn = list->GetOrderedChildNodes();

	string_intern_pool.CreateStringReferences(string_container, get_string_id);

	size_t index = 0;
	for(auto string_element : string_container)
		ocn[index++]->SetStringIDWithReferenceHandoff(get_string_id(string_element));

	return EvaluableNodeReference(list, true);
}

//using enm, builds a list from string_container to id_value_iterator_end using get_string_id and get_number to get the id and number of each entry
//note that get_string_id will be called twice and will be called under locks in multithreading, so it should be a very simple function
template<typename StringContainer, typename GetStringFunction>
inline EvaluableNodeReference CreateListOfStringsFromIteratorAndFunction(StringContainer &string_container,
	EvaluableNodeManager *enm, GetStringFunction get_string)
{
	EvaluableNode *list = enm->AllocListNodeWithOrderedChildNodes(ENT_STRING, string_container.size());
	auto &ocn = list->GetOrderedChildNodes();

	size_t index = 0;
	for(auto string_element : string_container)
		ocn[index++]->SetStringValue(get_string(string_element));

	return EvaluableNodeReference(list, true);
}

//removes the top conclude or return node and, if possible, will free it, saving memory
inline EvaluableNodeReference RemoveTopConcludeOrReturnNode(EvaluableNodeReference result, EvaluableNodeManager *enm)
{
	if(result == nullptr)
		return EvaluableNodeReference::Null();

	if(result->GetOrderedChildNodes().size() == 0)
	{
		enm->FreeNodeTreeIfPossible(result);
		return EvaluableNodeReference::Null();
	}

	EvaluableNode *conclusion = result->GetOrderedChildNodes()[0];
	enm->FreeNodeIfPossible(result);

	return EvaluableNodeReference(conclusion, result.unique);
}<|MERGE_RESOLUTION|>--- conflicted
+++ resolved
@@ -44,14 +44,14 @@
 	{	}
 
 	//calls AnalyzeIDPath with the same parameters
-	inline EvaluableNodeIDPathTraverser(EvaluableNode *id_path, StringInternRef *dest_sid_ref)
+	inline EvaluableNodeIDPathTraverser(EvaluableNode *id_path, StringRef *dest_sid_ref)
 	{
 		AnalyzeIDPath(id_path, dest_sid_ref);
 	}
 
 	//populates attributes based on the id_path
 	//if has non-null dest_sid_ref, then it will store the pointer and use it to populate the destination string id
-	void AnalyzeIDPath(EvaluableNode *id_path, StringInternRef *dest_sid_ref)
+	void AnalyzeIDPath(EvaluableNode *id_path, StringRef *dest_sid_ref)
 	{
 		idPath = nullptr;
 		idPathEntries = nullptr;
@@ -63,7 +63,7 @@
 		destSidReference = dest_sid_ref;
 		//if the destination sid is requested, initialize it
 		if(destSidReference != nullptr)
-			*destSidReference = StringInternRef(string_intern_pool.NOT_A_STRING_ID);
+			*destSidReference = StringRef(string_intern_pool.NOT_A_STRING_ID);
 
 		//if single value, then just set and return
 		if(EvaluableNode::IsNull(id_path))
@@ -171,7 +171,7 @@
 	size_t lastIdIndex;
 
 	//if not nullptr, then will be set to a reference to the destination string id
-	StringInternRef *destSidReference;
+	StringRef *destSidReference;
 };
 
 template<typename EntityReferenceType>
@@ -265,18 +265,8 @@
 template<typename EntityReferenceType>
 std::pair<EntityReferenceType, EntityReferenceType>
 TraverseToEntityReferenceAndContainerViaEvaluableNodeIDPath(
-<<<<<<< HEAD
-	Entity *from_entity, EvaluableNode *id_path,
-	StringRef *dest_sid_ref = nullptr)
-{
-	//if the destination sid is requested, initialize it
-	if(dest_sid_ref != nullptr)
-		*dest_sid_ref = StringRef(string_intern_pool.NOT_A_STRING_ID);
-
-=======
 	Entity *from_entity, EvaluableNodeIDPathTraverser &traverser)
 {
->>>>>>> 939af799
 	if(from_entity == nullptr)
 		return std::make_pair(EntityReferenceType(nullptr), EntityReferenceType(nullptr));
 
@@ -349,7 +339,7 @@
 template<typename EntityReferenceType>
 std::pair<EntityReferenceType, EntityReferenceType>
 TraverseToEntityReferenceAndContainerViaEvaluableNodeIDPath(
-	Entity *from_entity, EvaluableNode *id_path, StringInternRef *dest_sid_ref = nullptr)
+	Entity *from_entity, EvaluableNode *id_path, StringRef *dest_sid_ref = nullptr)
 {
 	EvaluableNodeIDPathTraverser traverser(id_path, dest_sid_ref);
 	auto [entity, container]
